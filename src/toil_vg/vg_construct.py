--- conflicted
+++ resolved
@@ -1461,7 +1461,7 @@
                 base_graph_filename = '{}{}_thread_{}_base.vg'.format(output_name, tag, hap)
                 
                 # strip paths from our original graph            
-                cmd = ['vg', 'mod', '-D', os.path.basename(vg_path)]
+                cmd = ['vg', 'paths', '-d', '-v', os.path.basename(vg_path)]
                 with open(os.path.join(work_dir, base_graph_filename), 'w') as out_file:
                     context.runner.call(job, cmd, work_dir = work_dir, outfile = out_file)
                     
@@ -1477,7 +1477,6 @@
                 # Now combine the two files, adding the paths to the graph
                 vg_with_thread_as_path_path = os.path.join(work_dir, '{}{}_thread_{}_merge.vg'.format(output_name, tag, hap))
                 logger.info('Creating thread graph {}'.format(vg_with_thread_as_path_path))
-<<<<<<< HEAD
                 cmd = ['vg', 'combine', base_graph_filename, path_graph_filename]
                 with open(vg_with_thread_as_path_path, 'w') as out_file:
                     context.runner.call(job, cmd, work_dir = work_dir, outfile = out_file)
@@ -1486,19 +1485,6 @@
                 os.unlink(os.path.join(work_dir, base_graph_filename))
                 os.unlink(os.path.join(work_dir, path_graph_filename))
                     
-=======
-                with open(vg_with_thread_as_path_path, 'w') as thread_only_file:
-                    # strip paths from our original graph            
-                    cmd = ['vg', 'paths', '-d', '-v', os.path.basename(vg_path)]
-                    context.runner.call(job, cmd, work_dir = work_dir, outfile = thread_only_file)
-
-                    # get haplotype thread paths from the gbwt
-                    cmd = ['vg', 'paths', '--gbwt', os.path.basename(gbwt_path), '--extract-vg', '-x', os.path.basename(xg_path)]
-                    for chrom in chroms:
-                        cmd += ['-q', '_thread_{}_{}_{}'.format(sample, chrom, hap)]
-                    context.runner.call(job, cmd, work_dir = work_dir, outfile = thread_only_file)
->>>>>>> 438b2213
-                
             # Now trim the graph vg_with_thread_as_path_path into vg_trimmed_path, dropping anything not covered by a path
             vg_trimmed_path = os.path.join(work_dir, '{}{}_thread_{}.vg'.format(output_name, tag, hap))
             logger.info('Creating trimmed thread graph {}'.format(vg_trimmed_path))
