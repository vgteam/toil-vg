#!/usr/bin/env python
"""
vg_map.py: map to vg graph producing gam for each chrom

"""

import argparse, sys, os, os.path, errno, random, subprocess, shutil, itertools, glob, tarfile
import doctest, re, json, collections, time, timeit
import logging, logging.handlers, struct, socket, threading
import string
import getpass
import pdb
import gzip
import logging

from math import ceil
from subprocess import Popen, PIPE

from toil.common import Toil
from toil.job import Job
from toil.realtimeLogger import RealtimeLogger
from toil_vg.vg_common import *
from toil_vg.context import Context, run_write_info_to_outstore
from toil_vg.vg_surject import *

logger = logging.getLogger(__name__)

def map_subparser(parser):
    """
    Create a subparser for mapping.  Should pass in results of subparsers.add_parser()
    """

    # Add the Toil options so the job store is the first argument
    Job.Runner.addToilOptions(parser)
    
    # General options
    
    parser.add_argument("sample_name", type=str,
                        help="sample name (ex NA12878)")
    
    parser.add_argument("out_store",
                        help="output store.  All output written here. Path specified using same syntax as toil jobStore")
    parser.add_argument("--kmer_size", type=int,
                        help="size of kmers to use in gcsa-kmer mapping mode")
        
    # Add common options shared with everybody
    add_common_vg_parse_args(parser)

    # Add mapping options shared with mapeval and run
    map_parse_args(parser)

    # Add mapping options shared onyl with run
    map_parse_index_args(parser)

    # Add common docker options
    add_container_tool_parse_args(parser)
    
def map_parse_index_args(parser):
    """
    Define map arguments shared with run but not mapeval
    """
    
    parser.add_argument("--xg_index", type=make_url,
                        help="Path to xg index")    
    parser.add_argument("--gcsa_index", type=make_url,
                        help="Path to GCSA index (for map and mpmap)")
    parser.add_argument("--minimizer_index", type=make_url,
                        help="Path to minimizer index (for gaffe)")
    parser.add_argument("--distance_index", type=make_url,
                        help="Path to distance index (for gaffe)")
    parser.add_argument("--gbwt_index", type=make_url,
                        help="Path to GBWT haplotype index")
    parser.add_argument("--snarls_index", type=make_url,
                        help="Path to snarls file")
                        
    parser.add_argument("--mapper", default="map", choices=["map", "mpmap", "gaffe"],
                        help="vg mapper to use")

def map_parse_args(parser, stand_alone = False):
    """
    Define map arguments shared with mapeval and run
    """
    
    parser.add_argument("--fastq", nargs='+', type=make_url,
                        help="Input fastq (possibly compressed), two are allowed, one for each mate")
    parser.add_argument("--fq_split_cores", type=int,
                        help="number of threads used to split input FASTQs")   
    parser.add_argument("--gam_input_reads", type=make_url, default=None,
                        help="Input reads in GAM format")
    parser.add_argument("--bam_input_reads", type=make_url, default=None,
                        help="Input reads in BAM format")
    parser.add_argument("--single_reads_chunk", action="store_true", default=False,
                        help="do not split reads into chunks")
    parser.add_argument("--reads_per_chunk", type=int,
                        help="number of reads for each mapping job")
    parser.add_argument("--alignment_cores", type=int,
                        help="number of threads during the alignment step")
    parser.add_argument("--interleaved", action="store_true", default=False,
                        help="treat fastq as interleaved read pairs. overrides *_opts")
    parser.add_argument("--map_opts", type=str,
                        help="arguments for vg map (wrapped in \"\")")
    parser.add_argument("--mpmap_opts", type=str,
                        help="arguments for vg mpmap (wrapped in \"\")")
    parser.add_argument("--gaffe_opts", type=str,
                        help="arguments for vg gaffe (wrapped in \"\")")
    parser.add_argument("--bam_output", action="store_true",
                        help="write BAM output directly")
    parser.add_argument("--surject", action="store_true",
                        help="surject output, producing BAM in addition to GAM alignments")
    parser.add_argument("--validate", action="store_true",
                        help="run vg validate on ouput GAMs")
    parser.add_argument("--id_ranges", type=make_url, default=None,
                        help="Path to file with node id ranges for each chromosome in BED format.")

    
def validate_map_options(context, options):
    """
    Throw an error if an invalid combination of options has been selected.
    """
    require(options.xg_index is not None, 'All mappers require --xg_index')
    
    if options.mapper == 'map' or options.mapper == 'mpmap':
        require(options.gcsa_index, '--gcsa_index is required for map and mpmap')
    
    if options.mapper == 'gaffe':
        require(options.minimizer_index, '--minimizer_index is required for gaffe')
        require(options.distance_index, '--distance_index is required for gaffe')
        require(options.gbwt_index, '--gbwt_index is required for gaffe')
        require(not options.bam_input_reads, '--bam_input_reads is not supported with gaffe')
        require(not options.interleaved, '--interleaved is not supported with gaffe')
        require(options.fastq is None or len(options.fastq) < 2, 'Multiple --fastq files are not supported with gaffe')
    
    require(options.fastq is None or len(options.fastq) in [1, 2], 'Exacty 1 or 2 files must be'
            ' passed with --fastq')
    require(options.interleaved == False or options.fastq is None or len(options.fastq) == 1,
            '--interleaved cannot be used when > 1 fastq given')
    require(sum([1 if x else 0 for x in [options.fastq, options.gam_input_reads, options.bam_input_reads]]) == 1,
            'reads must be speficied with either --fastq or --gam_input_reads or --bam_input_reads')
    require(options.mapper == 'mpmap' or options.snarls_index is None,
            '--snarls_index can only be used with --mapper mpmap') 
    if options.mapper == 'mpmap':
        require('-S' in context.config.mpmap_opts or '--single-path-mode' in context.config.mpmap_opts,
                '-S must be used with mpmap mapper to produce GAM output')
        require(not options.bam_output,
                '--bam_output not currently supported with mpmap mapper')
    require (not options.bam_output or not options.surject,
             '--bam_output cannot be used in combination with --surject')
    require (not options.id_ranges or not options.surject,
             '--surject not currently supported with --id_ranges')
        

def run_split_reads_if_needed(job, context, fastq, gam_input_reads, bam_input_reads, reads_file_ids):
    """
    Return a list of lists of read chunk file IDs, one list per read files.
    
    If the workflow is in single_reads_chunk mode (according to
    context.options.single_read_chunk), produce one chunk per file.
    
    Otherwise, produce several chunks per file.
    """
    
    if not context.config.single_reads_chunk:
        reads_chunk_ids = job.addChildJobFn(run_split_reads, context, fastq, gam_input_reads, bam_input_reads,
                                            reads_file_ids,
                                            cores=context.config.misc_cores, memory=context.config.misc_mem,
                                            disk=context.config.misc_disk).rv()
    else:
        RealtimeLogger.info("Bypassing reads splitting because --single_reads_chunk enabled")
        reads_chunk_ids = [[r] for r in reads_file_ids]
        
    return reads_chunk_ids
    

def run_mapping(job, context, fastq, gam_input_reads, bam_input_reads, sample_name, interleaved, mapper,
                indexes, reads_file_ids=None, reads_chunk_ids=None,
                bam_output=False, surject=False, 
                gbwt_penalty=None, validate=False):
    """
    Split the fastq, then align each chunk.
    
    Exactly one of fastq, gam_input_reads, or bam_input_reads should be
    non-falsey, to indicate what kind of data the file IDs in reads_file_ids or
    reads_chunk_ids correspond to.
    
    Exactly one of reads_file_ids or read_chunks_ids should be specified.
    reads_file_ids holds a list of file IDs of non-chunked input read files,
    which will be chunked if necessary. reads_chunk_ids holds lists of chunk
    IDs for each read file, as produced by run_split_reads_if_needed.
    
    indexes is a dict from index type ('xg', 'gcsa', 'lcp', 'id_ranges',
    'gbwt', 'minimizer', 'distance', 'snarls') to index file ID. Some indexes
    are extra and specifying them will change mapping behavior. Some indexes
    are required for certain values of mapper.
    
    mapper can be 'map', 'mpmap', or 'gaffe'. For 'map' and 'mpmap', the 'gcsa'
    and 'lcp' indexes are required. For 'gaffe', the 'gbwt', 'minimizer' and
    'distance' indexes are required. All the mappers require the 'xg' index.
    
    If bam_output is set, produce BAMs. If surject is set, surject reads down
    to paths. 
    
    If the 'gbwt' index is present and gbwt_penalty is specified, the default
    recombination penalty will be overridden.
    
    returns output gams, one per chromosome, the total mapping time (excluding
    toil-vg overhead such as transferring and splitting files), and output
    BAMs, one per chromosome, if computed.
    """
    
    # Make sure we have exactly one type of input
    assert (bool(fastq) + bool(gam_input_reads) + bool(bam_input_reads) == 1)
    
    # Make sure we have exactly one kind of file IDs
    assert(bool(reads_file_ids) + bool(reads_chunk_ids) == 1)

    # We may have to have a job to chunk the reads
    chunk_job = None

    if reads_chunk_ids is None:
        # If the reads are not pre-chunked for us, we have to chunk them.
        chunk_job = job.addChildJobFn(run_split_reads_if_needed, context, fastq, gam_input_reads, bam_input_reads,
                                      reads_file_ids, cores=context.config.misc_cores, memory=context.config.misc_mem,
                                      disk=context.config.misc_disk)
        reads_chunk_ids = chunk_job.rv()
        
    # We need a job to do the alignment
    align_job = Job.wrapJobFn(run_whole_alignment, context, fastq, gam_input_reads, bam_input_reads, sample_name,
                              interleaved, mapper, indexes, reads_chunk_ids,
                              bam_output=bam_output, surject=surject,
                              gbwt_penalty=gbwt_penalty,
                              validate=validate,
                              cores=context.config.misc_cores,
                              memory=context.config.misc_mem, disk=context.config.misc_disk)
                 
    if chunk_job is not None:
        # Alignment must happen after chunking
        chunk_job.addFollowOn(align_job)
    else:
        # Alignment can happen now
        job.addChild(align_job)
                 
    return align_job.rv()

def run_split_reads(job, context, fastq, gam_input_reads, bam_input_reads, reads_file_ids):
    """
    split either fastq or gam input reads into chunks.  returns list of chunk file id lists
    (one for each input reads file)
    """

    # this is a list of lists: one list of chunks for each input reads file
    reads_chunk_ids = []
    if fastq and len(fastq):
        for fastq_i, reads_file_id in enumerate(reads_file_ids):
            reads_chunk_ids.append(job.addChildJobFn(run_split_fastq, context, fastq, fastq_i, reads_file_id,
                                                     cores=context.config.fq_split_cores,
                                                     memory=context.config.fq_split_mem, disk=context.config.fq_split_disk).rv())
    elif gam_input_reads:
        assert len(reads_file_ids) == 1
        reads_chunk_ids.append(job.addChildJobFn(run_split_gam_reads, context, gam_input_reads, reads_file_ids[0],
                                                  cores=context.config.fq_split_cores,
                                                  memory=context.config.fq_split_mem, disk=context.config.fq_split_disk).rv())
    else:
        assert bam_input_reads
        assert len(reads_file_ids) == 1
        reads_chunk_ids.append(job.addChildJobFn(run_split_bam_reads, context, bam_input_reads, reads_file_ids[0],
                                                  cores=context.config.fq_split_cores,
                                                  memory=context.config.fq_split_mem, disk=context.config.fq_split_disk).rv())
        
    return reads_chunk_ids


def run_split_fastq(job, context, fastq, fastq_i, sample_fastq_id):
    
    RealtimeLogger.info("Starting fastq split")
    start_time = timeit.default_timer()
    
    # Define work directory for docker calls
    work_dir = job.fileStore.getLocalTempDir()

    # We need the sample fastq for alignment
    fastq_name = os.path.basename(fastq[fastq_i])
    fastq_path = os.path.join(work_dir, fastq_name)
    fastq_gzipped = os.path.splitext(fastq_name)[1] == '.gz'
    fastq_name = os.path.splitext(fastq_name)[0]
    if fastq_gzipped:
        fastq_name = os.path.splitext(fastq_name)[0]
    job.fileStore.readGlobalFile(sample_fastq_id, fastq_path)

    # Split up the fastq into chunks

    # Make sure chunk size even in case paired interleaved
    chunk_size = context.config.reads_per_chunk
    if chunk_size % 2 != 0:
        chunk_size += 1

    # 4 lines per read
    chunk_lines = chunk_size * 4

    # Note we do this on the command line because Python is too slow
    if fastq_gzipped:
        cmd = [['gzip', '-d', '-c', os.path.basename(fastq_path)]]
    else:
        cmd = [['cat', os.path.basename(fastq_path)]]

    cmd.append(['split', '-l', str(chunk_lines),
                '--filter=pigz -p {} > $FILE.fq.gz'.format(max(1, int(context.config.fq_split_cores) - 1)),
                '-', '{}-chunk.'.format(fastq_name)])

    context.runner.call(job, cmd, work_dir = work_dir, tool_name='pigz')

    fastq_chunk_ids = []
    for chunk_name in sorted(os.listdir(work_dir)):
        if chunk_name.endswith('.fq.gz') and chunk_name.startswith('{}-chunk'.format(fastq_name)):
            fastq_chunk_ids.append(context.write_intermediate_file(job, os.path.join(work_dir, chunk_name)))
        
    end_time = timeit.default_timer()
    run_time = end_time - start_time
    RealtimeLogger.info("Split fastq into {} chunks. Process took {} seconds.".format(len(fastq_chunk_ids), run_time))

    return fastq_chunk_ids

def run_split_gam_reads(job, context, gam_input_reads, gam_reads_file_id):
    """ split up an input reads file in GAM format
    """
    RealtimeLogger.info("Starting gam split")
    start_time = timeit.default_timer()
    
    # Define work directory for docker calls
    work_dir = job.fileStore.getLocalTempDir()

    # We need the sample fastq for alignment
    gam_path = os.path.join(work_dir, os.path.basename(gam_input_reads))
    job.fileStore.readGlobalFile(gam_reads_file_id, gam_path)

    # Split up the gam into chunks

    # Make sure chunk size even in case paired interleaved
    chunk_size = context.config.reads_per_chunk
    if chunk_size % 2 != 0:
        chunk_size += 1

    cmd = ['vg', 'chunk', '-a', os.path.basename(gam_path), '--gam-split-size', str(chunk_size),
           '--prefix', 'gam_reads_chunk']

    context.runner.call(job, cmd, work_dir = work_dir)

    gam_chunk_ids = []
    for chunk_name in os.listdir(work_dir):
        if chunk_name.endswith('.gam') and chunk_name.startswith('gam_reads_chunk'):
            gam_chunk_ids.append(context.write_intermediate_file(job, os.path.join(work_dir, chunk_name)))
        
    end_time = timeit.default_timer()
    run_time = end_time - start_time
    RealtimeLogger.info("Split gam into {} chunks. Process took {} seconds.".format(len(gam_chunk_ids), run_time))

    return gam_chunk_ids

def run_split_bam_reads(job, context, bam_input_reads, bam_reads_file_id):
    """ split up an input reads file in BAM format
    """
    RealtimeLogger.info("Starting bam split")
    start_time = timeit.default_timer()
    
    # Define work directory for docker calls
    work_dir = job.fileStore.getLocalTempDir()

    # We need the sample fastq for alignment
    bam_path = os.path.join(work_dir, os.path.basename(bam_input_reads))
    job.fileStore.readGlobalFile(bam_reads_file_id, bam_path)

    # Split up the bam into chunks

    # Make sure chunk size even in case paired interleaved
    chunk_size = context.config.reads_per_chunk
    if chunk_size % 2 != 0:
        chunk_size += 1

    # 1 line per read
    chunk_lines = chunk_size * 1

    cmd = [['samtools', 'view', os.path.basename(bam_path)]]
    cmd.append(['split', '-l', str(chunk_lines),
                '--filter=bash -c \'cat <(samtools view -H {}) <(cat -)'.format(os.path.basename(bam_path)) +
                ' | samtools view -O BAM --threads {} -'.format(max(1, int(context.config.fq_split_cores) - 1)) +
                ' > $FILE.bam\'', '-', 'bam_reads_chunk.'])

    context.runner.call(job, cmd, work_dir = work_dir)

    bam_chunk_ids = []
    for chunk_name in sorted(os.listdir(work_dir)):
        if chunk_name.endswith('.bam') and chunk_name.startswith('bam_reads_chunk'):
            bam_chunk_ids.append(context.write_intermediate_file(job, os.path.join(work_dir, chunk_name)))
        
    end_time = timeit.default_timer()
    run_time = end_time - start_time
    RealtimeLogger.info("Split bam into {} chunks. Process took {} seconds.".format(len(bam_chunk_ids), run_time))

    return bam_chunk_ids

    
def run_whole_alignment(job, context, fastq, gam_input_reads, bam_input_reads, sample_name, interleaved, mapper,
                        indexes, reads_chunk_ids,
                        bam_output=False, surject=False, gbwt_penalty=None, validate=False):
    """
    align all fastq chunks in parallel
    
    Takes a dict from index type to index file ID. Some indexes are extra and
    specifying them will change mapping behavior.
    
    Returns a list of per-contig GAMs, the total allignment runtime, and a list
    of per-contig BAM file IDs (which is only nonempty when surject is true).
    
    """
    
    # this will be a list of lists.
    # gam_chunk_file_ids[i][j], will correspond to the jth path (from id_ranges)
    # for the ith gam chunk (generated from fastq shard i)
    gam_chunk_file_ids = []
    gam_chunk_running_times = []
    # depending on bam_output and surject options, we can make bam_output too
    bam_chunk_file_ids = []

    # to encapsulate everything under this job
    child_job = Job()
    job.addChild(child_job)

    for chunk_id, chunk_filename_ids in enumerate(zip(*reads_chunk_ids)):
        #Run graph alignment on each fastq chunk
        chunk_alignment_job = child_job.addChildJobFn(run_chunk_alignment, context, gam_input_reads, bam_input_reads,
                                                      sample_name,
                                                      interleaved, mapper, chunk_filename_ids, chunk_id,
                                                      indexes,
                                                      bam_output=bam_output,
                                                      gbwt_penalty=gbwt_penalty,
                                                      validate=validate,
                                                      cores=context.config.alignment_cores, memory=context.config.alignment_mem,
                                                      disk=context.config.alignment_disk)
        if not bam_output:
            gam_chunk_file_ids.append(chunk_alignment_job.rv(0))
        else:
            bam_chunk_file_ids.append(chunk_alignment_job.rv(0))
        gam_chunk_running_times.append(chunk_alignment_job.rv(1))


    if not bam_output:
        merge_gams_job = child_job.addFollowOnJobFn(run_merge_gams, context, sample_name, indexes.get('id_ranges'), gam_chunk_file_ids,
                                                    gam_chunk_running_times,
                                                    cores=context.config.misc_cores,
                                                    memory=context.config.misc_mem, disk=context.config.misc_disk)
        gam_chrom_ids = merge_gams_job.rv(0)
        gam_chunk_time = merge_gams_job.rv(1)
        bam_chrom_ids = []
    else:
        # extract contig names from id ranges file
        contig_names = []
        with open(indexes.get('id_ranges')) as in_ranges:
            for line in in_ranges:
                contig_names.append(line.strip().split()[0])
        gam_chrom_ids = []
        gam_chunk_time = None
<<<<<<< HEAD
        merge_bams_job = child_job.addFollowOnJobFn(run_merge_bams, context, sample_name, bam_chunk_file_ids)
        split_bams_job = merge_bams_job.addFollowOnJobFn(split_bam_into_chroms, context, indexes.get('id_ranges'), merge_bams_job.rv())
        bam_chrom_ids = split_bams_job.rv()
=======
        merge_bams_job = child_job.addFollowOnJobFn(run_merge_bams, sample_name, context, bam_chunk_file_ids, contig_names)
        bam_chrom_ids = [merge_bams_job.rv()]
>>>>>>> 2940a3f3

    if surject:
        interleaved_surject = interleaved or (fastq and len(fastq) == 2)
        zip_job = child_job.addFollowOnJobFn(run_zip_surject_input, context, gam_chunk_file_ids)
        xg_id = indexes['xg-surject'] if 'xg-surject' in indexes else indexes['xg']
        bam_chrom_ids = [zip_job.addFollowOnJobFn(run_whole_surject, context, zip_job.rv(), sample_name + '-surject',
                                                  interleaved_surject, xg_id, []).rv()]

    return gam_chrom_ids, gam_chunk_time, bam_chrom_ids
    
def run_zip_surject_input(job, context, gam_chunk_file_ids):
    """
    run_whole_surject takes input in different format than what we have above, so we shuffle the 
    promised lists around here to avoid a (probably-needed) refactor of the existing interface
    """
    return list(zip(*gam_chunk_file_ids))


def run_chunk_alignment(job, context, gam_input_reads, bam_input_reads, sample_name, interleaved, mapper,
                        chunk_filename_ids, chunk_id, indexes,
                        bam_output=False, gbwt_penalty=None, always_check_population=True, validate=False):
                        
    """
    Align a chunk of reads.
    
    Takes a dict from index type to index file ID. Some indexes are extra and
    specifying them will change mapping behavior.
    """
                        

    RealtimeLogger.info("Starting {} alignment on {} chunk {}".format(mapper, sample_name, chunk_id))

    # How long did the alignment take to run, in seconds?
    run_time = None
    
    # Define work directory for docker calls
    work_dir = job.fileStore.getLocalTempDir()

    # Download local input files from the remote storage container
    graph_file = os.path.join(work_dir, "graph.vg")

    # Work out what index files we need
    index_files = {}
    index_files['xg'] = graph_file + ".xg"
    if mapper == 'map' or mapper == 'mpmap':
        index_files['gcsa'] = graph_file + ".gcsa"
        index_files['lcp'] = index_files['gcsa'] + ".lcp"
        
        if 'gbwt' in indexes:
            # We have a GBWT haplotype index available.
            index_files['gbwt'] = graph_file + ".gbwt"
            
    if mapper == 'mpmap':
        if 'snarls' in indexes:
            # mpmap knows how to use the snarls, and we have them, so we should use them
            
            # Note that passing them will affect mapping, if using multiple
            # tracebacks. Since we only run single path mode, if multiple
            # tracebacks aren't used, mpmap will ignore the snarls.
            index_files['snarls'] = graph_file + ".snarls"
        
    if mapper == 'gaffe':
        index_files['minimizer'] = graph_file + ".min"
        index_files['distance'] = graph_file + ".dist"
        index_files['gbwt'] = graph_file + ".gbwt"
     
        
    for index_type in list(index_files.keys()):
        # Download each index file
        job.fileStore.readGlobalFile(indexes[index_type], index_files[index_type])
    
    # We need the sample reads (fastq(s) or gam) for alignment
    reads_files = []
    reads_ext = 'gam' if gam_input_reads else 'bam' if bam_input_reads else 'fq.gz'
    for j, chunk_filename_id in enumerate(chunk_filename_ids):
        reads_file = os.path.join(work_dir, 'reads_chunk_{}_{}.{}'.format(chunk_id, j, reads_ext))
        job.fileStore.readGlobalFile(chunk_filename_id, reads_file)
        reads_files.append(reads_file)
    
    # And a temp file for our aligner output
    if bam_output is False:
        output_file = os.path.join(work_dir, "{}_{}.gam".format(sample_name, chunk_id))
    else:
        output_file = os.path.join(work_dir, "{}_{}.bam".format(sample_name, chunk_id))
    
    # Open the file stream for writing
    with open(output_file, 'wb') as alignment_file:

        # Start the aligner and have it write to the file

        # Plan out what to run
        vg_parts = []
        
        if mapper == 'mpmap':
            vg_parts += ['vg', 'mpmap']
            vg_parts += context.config.mpmap_opts
            if '-S' not in vg_parts and '--single-path-mode' not in vg_parts:
                RealtimeLogger.warning('Adding --single-path-mode to mpmap options as only GAM output supported')
                vg_parts += ['--single-path-mode']
        elif mapper == 'map':
            vg_parts += ['vg', 'map'] 
            vg_parts += context.config.map_opts
        elif mapper == 'gaffe':
            vg_parts += ['vg', 'gaffe'] 
            vg_parts += context.config.gaffe_opts
        else:
            raise RuntimeError('Unimplemented mapper "{}"'.format(mapper))
            
        for reads_file in reads_files:
            input_flag = '-G' if gam_input_reads else '-b' if bam_input_reads else '-f'
            vg_parts += [input_flag, os.path.basename(reads_file)]
        vg_parts += ['-t', str(context.config.alignment_cores)]

        # Override the -i flag in args with the --interleaved command-line flag
        if interleaved is True and '-i' not in vg_parts and '--interleaved' not in vg_parts:
            vg_parts += ['-i']
        elif interleaved is False and 'i' in vg_parts:
            del vg_parts[vg_parts.index('-i')]
        if interleaved is False and '--interleaved' in vg_parts:
            del vg_parts[vg_parts.index('--interleaved')]

        # Override the --surject-to option
        if bam_output is True and '--surject-to' not in vg_parts:
            vg_parts += ['--surject-to', 'bam']
        elif bam_output is False and '--surject-to' in vg_parts:
            sidx = vg_parts.index('--surject-to')
            del vg_parts[sidx]
            del vg_parts[sidx]

        # Turn indexes into options
        type_to_option = {
            'gbwt': '--gbwt-name',
            'xg': '-x',
            'gcsa': '-g',
            'lcp': None,
            'distance': '-d',
            'minimizer': '-m',
            'snarls': '--snarls'
        }
        for index_type, index_file in list(index_files.items()):
            if type_to_option[index_type] is not None:
                vg_parts += [type_to_option[index_type], os.path.basename(index_file)]

        if 'gbwt' in index_files:
            # We may have a GBWT recombination rate/penalty override
            if gbwt_penalty is not None:
                # We have a recombination penalty value to apply
                if '--recombination-penalty' in vg_parts:
                    # Make sure to strip out the penalty if it is in args already
                    sidx = vg_parts.index('--recombination-penalty')
                    del vg_parts[sidx]
                    del vg_parts[sidx]
                    
                # Both map and mpmap take this option
                vg_parts += ['--recombination-penalty', str(gbwt_penalty)]
                
            if mapper == 'mpmap' and always_check_population:
                # Always try to population-score even unambiguous reads
                # mpmap can do this
                vg_parts += ['--always-check-population']

        RealtimeLogger.info(
            "Running VG for {} against {}: {}".format(sample_name, graph_file,
            " ".join(vg_parts)))
        
        # Mark when we start the alignment
        start_time = timeit.default_timer()
        command = vg_parts
        try:
            context.runner.call(job, command, work_dir = work_dir, outfile=alignment_file)
            end_time = timeit.default_timer()
            if validate:
                alignment_file.flush()
                context.runner.call(job, ['vg', 'validate', '--xg', os.path.basename(index_files['xg']),
                                          '--gam', os.path.basename(output_file)], work_dir = work_dir)
        except:
            # Dump everything we need to replicate the alignment
            end_time = timeit.default_timer()
            logging.error("Mapping failed. Dumping files.")
            for index_file in list(index_files.values()):
                context.write_output_file(job, index_file)
            for reads_file in reads_files:
                context.write_output_file(job, reads_file)
            raise
        
        # Mark when it's done
        run_time = end_time - start_time

    paired_end = '-i' in vg_parts or '--interleaved' in vg_parts or len(chunk_filename_ids) > 1
    RealtimeLogger.info("Aligned {}. Process took {} seconds with {} vg-{}".format(
        output_file, run_time, 'paired-end' if paired_end else 'single-end', mapper))

    if 'id_ranges' in indexes and bam_output is False:
        # Break GAM into multiple chunks at the end. So we need the file
        # defining those chunks.
        id_ranges_file = os.path.join(work_dir, 'id_ranges.tsv')
        job.fileStore.readGlobalFile(indexes['id_ranges'], id_ranges_file)
        
        if bam_output is False:
            # Chunk the gam up by chromosome
            gam_chunks = split_gam_into_chroms(job, work_dir, context, index_files['xg'], id_ranges_file, output_file)
        else:
            # Output is in bam format. Chunk the bam up by chromosome
            gam_chunks = split_bam_into_chroms(job, work_dir, context, id_ranges_file, output_file)
        
        # Write gam_chunks to store
        gam_chunk_ids = []
        for gam_chunk in gam_chunks:
            gam_chunk_ids.append(context.write_intermediate_file(job, gam_chunk))

        return gam_chunk_ids, run_time
    else:
        # We can just report one chunk of everything
        return [context.write_intermediate_file(job, output_file)], run_time

def split_bam_into_chroms(job, work_dir, context, id_ranges_file, bam_file):
    """
    Create a sorted BAM index then use it to split up the given bam file
    into a separate bam for each chromosome.  
    Return a list of filenames.  the ith filename will correspond
    to the ith path in the id_ranges_file list
    """
    
    # extract contig names from id ranges file
    contig_names = []
    with open(id_ranges_file) as in_ranges:
        for line in in_ranges:
            contig_names.append(line.strip().split()[0])
    
    # Sort the BAM
    output_sorted = bam_file + '.sorted.bam'
    output_index = output_sorted + '.bai'
    sort_cmd = ['samtools', 'sort', '--threads', str(context.config.alignment_cores), '-O', 'BAM',
        os.path.basename(bam_file)]
    with open(output_sorted, 'wb') as sorted_file:
        context.runner.call(job, sort_cmd, work_dir = work_dir, tool_name='samtools', outfile = sorted_file)
    index_cmd = ['samtools', 'index', os.path.basename(output_sorted)]
    context.runner.call(job, sort_cmd, work_dir = work_dir, tool_name='samtools')
    
    # Chunk sorted BAMs by contigs as given in the order of the id ranges file
    bam_chunks = []
    for contig in contig_names:
        chunk_cmd = ['samtools', 'view', '-@', str(context.config.alignment_cores),
            '-h', '-O', 'BAM', os.path.basename(output_sorted), str(contig)]
        bam_chunk = "{}_{}.bam".format(os.path.basename(output_sorted), str(contig))
        with open(bam_chunk, 'wb') as bam_chunk_file:
            context.runner.call(job, chunk_cmd, work_dir = work_dir, tool_name='samtools', outfile = bam_chunk_file)
        bam_chunks.append(os.path.join(work_dir, os.path.basename(bam_chunk)))
    
    return bam_chunks
    
def split_gam_into_chroms(job, work_dir, context, xg_file, id_ranges_file, gam_file):
    """
    Create a sorted GAM index then use it to split up the given gam file
    (a local path) into a separate gam for each chromosome.  
    Return a list of filenames.  the ith filename will correspond
    to the ith path in the options.path_name list
    """

    # transfer id ranges to N:M format for new vg chunk interface
    cid_ranges_file = os.path.join(work_dir, 'cid_ranges.txt')
    with open(cid_ranges_file, 'w') as ranges, open(id_ranges_file) as in_ranges:
        for line in in_ranges:
            toks = line.strip().split()
            if len(toks) == 3:
                ranges.write('{}:{}\n'.format(toks[1], toks[2]))
 
    # Sort the GAM
    output_sorted = gam_file + '.sorted.gam'
    output_index = output_sorted + '.gai'
    sort_cmd = ['vg', 'gamsort', '-i', os.path.basename(output_index),
        '-t', str(context.config.alignment_cores), os.path.basename(gam_file)]
    with open(output_sorted, 'wb') as sorted_file:
        context.runner.call(job, sort_cmd, work_dir = work_dir, outfile = sorted_file)
 
    # Chunk the alignment into chromosomes using the id ranges
    # (note by using id ranges and 0 context and -a we avoid costly subgraph extraction)

    output_bed_name = os.path.join(work_dir, 'output_bed.bed')
    
    # Now run vg chunk on the gam index to get our gams
    # Note: using -a -c 0 -R bypasses subgraph extraction, which is important
    # as it saves a ton of time and memory
    chunk_cmd = ['vg', 'chunk', '-x', os.path.basename(xg_file),
                 '-a', os.path.basename(output_sorted), '-c', '0',
                 '-R', os.path.basename(cid_ranges_file),
                 '-b', os.path.splitext(os.path.basename(gam_file))[0],
                 '-t', str(context.config.alignment_cores),
                 '-E', os.path.basename(output_bed_name)]
    
    context.runner.call(job, chunk_cmd, work_dir = work_dir)
    
    # scrape up the vg chunk results into a list of paths to the output gam
    # chunks and return them.  we expect the filenames to be in the 4th column
    # of the output bed from vg chunk. 
    gam_chunks = []
    with open(output_bed_name) as output_bed:
        for line in output_bed:
            toks = line.split('\t')
            if len(toks) > 3:
                gam_chunks.append(os.path.join(work_dir, os.path.basename(toks[3].strip())))
                assert os.path.splitext(gam_chunks[-1])[1] == '.gam'

    return gam_chunks


def run_merge_gams(job, context, sample_name, id_ranges_file_id, gam_chunk_file_ids, gam_chunk_running_times):
    """
    Merge together gams, doing each chromosome in parallel
    
    Also totals up runtimes
    
    Returns the merged GAMs as a list, one per chromosome, and the total allignment runtime
    """
    
    if id_ranges_file_id is not None:
        # Get the real chromosome names
        id_ranges = parse_id_ranges(job, id_ranges_file_id)
        chroms = [x[0] for x in id_ranges]
    else:
        # Dump everything in a single default chromosome chunk with a default
        # name
        chroms = ["default"]
    
    chr_gam_ids = []

    for i, chr in enumerate(chroms):
        shard_ids = [gam_chunk_file_ids[j][i] for j in range(len(gam_chunk_file_ids))]
        assert(len(shard_ids) >= 1)
        chr_gam_id = job.addChildJobFn(run_merge_chrom_gam, context, sample_name, chr, shard_ids,
                                       cores=context.config.fq_split_cores,
                                       memory=context.config.fq_split_mem,
                                       disk=context.config.fq_split_disk).rv()
        chr_gam_ids.append(chr_gam_id)

    total_running_time = 0
    for running_time in gam_chunk_running_times:
        if running_time is None:
            total_running_time = None
            break
        else:
            total_running_time += float(running_time)
    
    return chr_gam_ids, total_running_time

def run_merge_chrom_gam(job, context, sample_name, chr_name, chunk_file_ids):
    """
    Make a chromosome gam by merging up a bunch of gam ids, one 
    for each  shard.  
    """
    # Define work directory for docker calls
    work_dir = job.fileStore.getLocalTempDir()
    
    output_file = os.path.join(work_dir, '{}_{}.gam'.format(sample_name, chr_name))

    assert(len(chunk_file_ids) >= 1)

    if len(chunk_file_ids) > 1:
        # Would be nice to be able to do this merge with fewer copies.. 
        with open(output_file, 'ab') as merge_file:
            for chunk_gam_id in chunk_file_ids:
                tmp_gam_file = os.path.join(work_dir, 'tmp_{}.gam'.format(uuid4()))
                job.fileStore.readGlobalFile(chunk_gam_id, tmp_gam_file)
                with open(tmp_gam_file, 'rb') as tmp_f:
                    shutil.copyfileobj(tmp_f, merge_file)
                                
    # checkpoint to out store
    if len(chunk_file_ids) == 1:
        job.fileStore.readGlobalFile(chunk_file_ids[0], output_file)
    return context.write_output_file(job, output_file)

def split_bam_into_chroms(job, context, id_ranges_file_id, bam_file_id):
    """ 
    Create a sorted BAM index then use it to split up the given bam file
    into a separate bam for each chromosome.  
    Return a list of filenames.  the ith filename will correspond
    to the ith path in the id_ranges_file list
    """
    
    # Define work directory for docker calls
    work_dir = job.fileStore.getLocalTempDir()

    # Download input files
    id_ranges_file = os.path.join(work_dir, 'id_ranges.tsv')
    bam_file = os.path.join(work_dir, 'merged.bam')
    job.fileStore.readGlobalFile(id_ranges_file_id, id_ranges_file)
    job.fileStore.readGlobalFile(bam_file_id, bam_file)
    
    # extract contig names from id ranges file
    contig_names = []
    with open(id_ranges_file) as in_ranges:
        for line in in_ranges:
            contig_names.append(line.strip().split()[0])
    
    # Sort the BAM
    output_sorted = bam_file + '.sorted.bam'
    output_index = output_sorted + '.bai'
    sort_cmd = ['samtools', 'sort', '--threads', str(context.config.alignment_cores), '-O', 'BAM',
        os.path.basename(bam_file)]
    with open(output_sorted, 'wb') as sorted_file:
        context.runner.call(job, sort_cmd, work_dir = work_dir, tool_name='samtools', outfile = sorted_file)
    index_cmd = ['samtools', 'index', os.path.basename(output_sorted)]
    context.runner.call(job, index_cmd, work_dir = work_dir, tool_name='samtools')
    
    # Chunk sorted BAMs by contigs as given in the order of the id ranges file
    bam_chunk_ids = []
    for contig in contig_names:
        chunk_cmd = ['samtools', 'view', '-@', str(context.config.alignment_cores),
            '-h', '-O', 'BAM', os.path.basename(output_sorted), str(contig)]
        bam_chunk = os.path.join(work_dir, "{}_{}.bam".format(os.path.basename(output_sorted), str(contig)))
        with open(bam_chunk, 'wb') as bam_chunk_file:
            context.runner.call(job, chunk_cmd, work_dir = work_dir, tool_name='samtools', outfile = bam_chunk_file)
        bam_chunk_ids.append(context.write_intermediate_file(job, os.path.join(work_dir, os.path.basename(bam_chunk))))
    
    return bam_chunk_ids

def map_main(context, options):
    """
    Wrapper for vg map. 
    """

    validate_map_options(context, options)
        
    # How long did it take to run the entire pipeline, in seconds?
    run_time_pipeline = None
        
    # Mark when we start the pipeline
    start_time_pipeline = timeit.default_timer()

    with context.get_toil(options.jobStore) as toil:
        if not toil.options.restart:

            importer = AsyncImporter(toil)
            
            # Make an index collection
            indexes = {}
           
            # Upload each index we have
            if options.xg_index is not None:
                indexes['xg'] = importer.load(options.xg_index)
            if options.gcsa_index is not None:
                indexes['gcsa'] = importer.load(options.gcsa_index)
                indexes['lcp'] = importer.load(options.gcsa_index + ".lcp")
            if options.gbwt_index is not None:
                indexes['gbwt'] = importer.load(options.gbwt_index)
            if options.distance_index is not None:
                indexes['distance'] = importer.load(options.distance_index)
            if options.minimizer_index is not None:
                indexes['minimizer'] = importer.load(options.minimizer_index)
            if options.snarls_index is not None:
                indexes['snarls'] = importer.load(options.snarls_index)
            if options.id_ranges is not None:
                indexes['id_ranges'] = importer.load(options.id_ranges)
            
            # Upload other local files to the remote IO Store
            inputReadsFileIDs = []
            if options.fastq:
                for sample_reads in options.fastq:
                    inputReadsFileIDs.append(importer.load(sample_reads))
            elif options.gam_input_reads:
                inputReadsFileIDs.append(importer.load(options.gam_input_reads))
            else:
                assert options.bam_input_reads
                inputReadsFileIDs.append(importer.load(options.bam_input_reads))

            importer.wait()

            # Make a root job
            root_job = Job.wrapJobFn(run_mapping, context, options.fastq,
                                     options.gam_input_reads, options.bam_input_reads,
                                     options.sample_name,
                                     options.interleaved, options.mapper, importer.resolve(indexes),
                                     reads_file_ids=importer.resolve(inputReadsFileIDs),
                                     bam_output=options.bam_output, surject=options.surject,
                                     validate=options.validate,
                                     cores=context.config.misc_cores,
                                     memory=context.config.misc_mem,
                                     disk=context.config.misc_disk)

            # Init the outstore
            init_job = Job.wrapJobFn(run_write_info_to_outstore, context, sys.argv,
                                     memory=context.config.misc_mem,
                                     disk=context.config.misc_disk)
            init_job.addFollowOn(root_job)            
            
            # Run the job and store the returned list of output files to download
            toil.start(init_job)
        else:
            toil.restart()
            
    end_time_pipeline = timeit.default_timer()
    run_time_pipeline = end_time_pipeline - start_time_pipeline
 
    logger.info("All jobs completed successfully. Pipeline took {} seconds.".format(run_time_pipeline))
    <|MERGE_RESOLUTION|>--- conflicted
+++ resolved
@@ -451,21 +451,11 @@
         gam_chunk_time = merge_gams_job.rv(1)
         bam_chrom_ids = []
     else:
-        # extract contig names from id ranges file
-        contig_names = []
-        with open(indexes.get('id_ranges')) as in_ranges:
-            for line in in_ranges:
-                contig_names.append(line.strip().split()[0])
         gam_chrom_ids = []
         gam_chunk_time = None
-<<<<<<< HEAD
         merge_bams_job = child_job.addFollowOnJobFn(run_merge_bams, context, sample_name, bam_chunk_file_ids)
         split_bams_job = merge_bams_job.addFollowOnJobFn(split_bam_into_chroms, context, indexes.get('id_ranges'), merge_bams_job.rv())
         bam_chrom_ids = split_bams_job.rv()
-=======
-        merge_bams_job = child_job.addFollowOnJobFn(run_merge_bams, sample_name, context, bam_chunk_file_ids, contig_names)
-        bam_chrom_ids = [merge_bams_job.rv()]
->>>>>>> 2940a3f3
 
     if surject:
         interleaved_surject = interleaved or (fastq and len(fastq) == 2)
