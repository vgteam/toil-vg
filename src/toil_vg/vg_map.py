#!/usr/bin/env python2.7
"""
vg_map.py: map to vg graph producing gam for each chrom

"""
from __future__ import print_function
import argparse, sys, os, os.path, errno, random, subprocess, shutil, itertools, glob, tarfile
import doctest, re, json, collections, time, timeit
import logging, logging.handlers, SocketServer, struct, socket, threading
import string
import urlparse
import getpass
import pdb
import gzip
import logging

from math import ceil
from subprocess import Popen, PIPE

from toil.common import Toil
from toil.job import Job
from toil.realtimeLogger import RealtimeLogger
from toil_vg.vg_common import *
from toil_vg.context import Context, run_write_info_to_outstore

logger = logging.getLogger(__name__)

def map_subparser(parser):
    """
    Create a subparser for mapping.  Should pass in results of subparsers.add_parser()
    """

    # Add the Toil options so the job store is the first argument
    Job.Runner.addToilOptions(parser)
    
    # General options
    
    parser.add_argument("sample_name", type=str,
        help="sample name (ex NA12878)")
    parser.add_argument("xg_index", type=make_url,
        help="Path to xg index")    
    parser.add_argument("gcsa_index", type=make_url,
        help="Path to GCSA index")
    parser.add_argument("out_store",
        help="output store.  All output written here. Path specified using same syntax as toil jobStore")
    parser.add_argument("--id_ranges", type=str, default=None,
        help="Path to file with node id ranges for each chromosome in BED format.")
    parser.add_argument("--kmer_size", type=int,
        help="size of kmers to use in gcsa-kmer mapping mode")

    # Add common options shared with everybody
    add_common_vg_parse_args(parser)

    # Add mapping options
    map_parse_args(parser)

    # Add common docker options
    add_container_tool_parse_args(parser)


def map_parse_args(parser, stand_alone = False):
    """ centralize indexing parameters here """
    parser.add_argument("--gbwt_index", type=make_url,
                        help="Path to GBWT haplotype index")
    parser.add_argument("--fastq", nargs='+', type=make_url,
                        help="Input fastq (possibly compressed), two are allowed, one for each mate")
    parser.add_argument("--gam_input_reads", type=make_url, default=None,
                        help="Input reads in GAM format")
    parser.add_argument("--bam_input_reads", type=make_url, default=None,
                        help="Input reads in BAM format")
    parser.add_argument("--single_reads_chunk", action="store_true", default=False,
                        help="do not split reads into chunks")
    parser.add_argument("--reads_per_chunk", type=int,
                        help="number of reads for each mapping job")
    parser.add_argument("--alignment_cores", type=int,
                        help="number of threads during the alignment step")
    parser.add_argument("--gam_index_cores", type=int,
                        help="number of threads used for gam indexing")    
    parser.add_argument("--interleaved", action="store_true", default=False,
                        help="treat fastq as interleaved read pairs.  overrides map-args")
    parser.add_argument("--map_opts", type=str,
                        help="arguments for vg map (wrapped in \"\")")
    parser.add_argument("--multipath", action="store_true",
                        help="use vg mpmap instead of vg map")
    parser.add_argument("--mpmap_opts", type=str,
                        help="arguments for vg mpmap (wrapped in \"\")")
    

def validate_map_options(context, options):
    """
    Throw an error if an invalid combination of options has been selected.
    """                               
    require(options.fastq is None or len(options.fastq) in [1, 2], 'Exacty 1 or 2 files must be'
            ' passed with --fastq')
    require(options.interleaved == False or options.fastq is None or len(options.fastq) == 1,
            '--interleaved cannot be used when > 1 fastq given')
    require(sum(map(lambda x : 1 if x else 0, [options.fastq, options.gam_input_reads, options.bam_input_reads])) == 1,
            'reads must be speficied with either --fastq or --gam_input_reads or --bam_input_reads')
    if options.multipath:
        require('-S' in context.config.mpmap_opts,
                '-S must be used with multipath aligner to produce GAM output')
    
<<<<<<< HEAD
def run_mapping(job, context, fastq, gam_input_reads, sample_name, interleaved, multipath,
                xg_file_id, gcsa_and_lcp_ids, gbwt_file_id, id_ranges_file_id, reads_file_ids):
=======
def run_mapping(job, context, fastq, gam_input_reads, bam_input_reads, sample_name, interleaved, multipath,
                xg_file_id, gcsa_and_lcp_ids, id_ranges_file_id, reads_file_ids):
>>>>>>> 88917cf6
    """ split the fastq, then align each chunk.  returns outputgams, paired with total map time
    (excluding toil-vg overhead such as transferring and splitting files )"""

    # to encapsulate everything under this job
    child_job = Job()
    job.addChild(child_job)

    if not context.config.single_reads_chunk:
        reads_chunk_ids = child_job.addChildJobFn(run_split_reads, context, fastq, gam_input_reads, bam_input_reads,
                                                  reads_file_ids,
                                                  cores=context.config.misc_cores, memory=context.config.misc_mem,
                                                  disk=context.config.misc_disk).rv()
    else:
        RealtimeLogger.info("Bypassing reads splitting because --single_reads_chunk enabled")
        reads_chunk_ids = [[r] for r in reads_file_ids]
<<<<<<< HEAD
    
    return job.addFollowOnJobFn(run_whole_alignment, context, fastq, gam_input_reads, sample_name, interleaved,
                                multipath, xg_file_id, gcsa_and_lcp_ids, gbwt_file_id,
                                id_ranges_file_id, reads_chunk_ids, cores=context.config.misc_cores,
                                memory=context.config.misc_mem, disk=context.config.misc_disk).rv()    
=======
>>>>>>> 88917cf6

        
    return child_job.addFollowOnJobFn(run_whole_alignment, context, fastq, gam_input_reads, bam_input_reads, sample_name,
                                      interleaved, multipath, xg_file_id, gcsa_and_lcp_ids,
                                      id_ranges_file_id, reads_chunk_ids, cores=context.config.misc_cores,
                                      memory=context.config.misc_mem, disk=context.config.misc_disk).rv()    

def run_split_reads(job, context, fastq, gam_input_reads, bam_input_reads, reads_file_ids):
    """
    split either fastq or gam input reads into chunks.  returns list of chunk file id lists
    (one for each input reads file)
    """

    # this is a list of lists: one list of chunks for each input reads file
    reads_chunk_ids = []
    if fastq and len(fastq):
        for fastq_i, reads_file_id in enumerate(reads_file_ids):
            reads_chunk_ids.append(job.addChildJobFn(run_split_fastq, context, fastq, fastq_i, reads_file_id,
                                                     cores=context.config.fq_split_cores,
                                                     memory=context.config.fq_split_mem, disk=context.config.fq_split_disk).rv())
    elif gam_input_reads:
        assert len(reads_file_ids) == 1
        reads_chunk_ids.append(job.addChildJobFn(run_split_gam_reads, context, gam_input_reads, reads_file_ids[0],
                                                  cores=context.config.fq_split_cores,
                                                  memory=context.config.fq_split_mem, disk=context.config.fq_split_disk).rv())
    else:
        assert bam_input_reads
        assert len(reads_file_ids) == 1
        reads_chunk_ids.append(job.addChildJobFn(run_split_bam_reads, context, bam_input_reads, reads_file_ids[0],
                                                  cores=context.config.fq_split_cores,
                                                  memory=context.config.fq_split_mem, disk=context.config.fq_split_disk).rv())
        
    return reads_chunk_ids


def run_split_fastq(job, context, fastq, fastq_i, sample_fastq_id):
    
    RealtimeLogger.info("Starting fastq split")
    start_time = timeit.default_timer()
    
    # Define work directory for docker calls
    work_dir = job.fileStore.getLocalTempDir()

    # We need the sample fastq for alignment
    fastq_path = os.path.join(work_dir, os.path.basename(fastq[fastq_i]))
    fastq_gzipped = os.path.splitext(fastq_path)[1] == '.gz'
    job.fileStore.readGlobalFile(sample_fastq_id, fastq_path)

    # Split up the fastq into chunks

    # Make sure chunk size even in case paired interleaved
    chunk_size = context.config.reads_per_chunk
    if chunk_size % 2 != 0:
        chunk_size += 1

    # 4 lines per read
    chunk_lines = chunk_size * 4

    # Note we do this on the command line because Python is too slow
    uc_fastq_name = fastq_path if not fastq_gzipped else 'input_reads.fq'
    if fastq_gzipped:
        cmd = [['gzip', '-d', '-c', os.path.basename(fastq_path)]]
    else:
        cmd = [['cat', os.path.basename(fastq_path)]]

    cmd.append(['split', '-l', str(chunk_lines),
                '--filter=pigz -p {} > $FILE.fq.gz'.format(max(1, int(context.config.fq_split_cores) - 1)),
                '-', 'fq_chunk.'])

    context.runner.call(job, cmd, work_dir = work_dir, tool_name='pigz')

    fastq_chunk_ids = []
    for chunk_name in os.listdir(work_dir):
        if chunk_name.endswith('.fq.gz') and chunk_name.startswith('fq_chunk'):
            fastq_chunk_ids.append(context.write_intermediate_file(job, os.path.join(work_dir, chunk_name)))
        
    end_time = timeit.default_timer()
    run_time = end_time - start_time
    RealtimeLogger.info("Split fastq into {} chunks. Process took {} seconds.".format(len(fastq_chunk_ids), run_time))

    return fastq_chunk_ids

def run_split_gam_reads(job, context, gam_input_reads, gam_reads_file_id):
    """ split up an input reads file in GAM format
    """
    RealtimeLogger.info("Starting gam split")
    start_time = timeit.default_timer()
    
    # Define work directory for docker calls
    work_dir = job.fileStore.getLocalTempDir()

    # We need the sample fastq for alignment
    gam_path = os.path.join(work_dir, os.path.basename(gam_input_reads))
    job.fileStore.readGlobalFile(gam_reads_file_id, gam_path)

    # Split up the gam into chunks

    # Make sure chunk size even in case paired interleaved
    chunk_size = context.config.reads_per_chunk
    if chunk_size % 2 != 0:
        chunk_size += 1

    # 1 line per read
    chunk_lines = chunk_size * 1

    cmd = [['vg', 'view', '-a', os.path.basename(gam_path)]]
    cmd.append(['split', '-l', str(chunk_lines),
                '--filter=vg view -JaG - > $FILE.gam', '-', 'gam_reads_chunk.'])

    context.runner.call(job, cmd, work_dir = work_dir)

    gam_chunk_ids = []
    for chunk_name in os.listdir(work_dir):
        if chunk_name.endswith('.gam') and chunk_name.startswith('gam_reads_chunk'):
            gam_chunk_ids.append(context.write_intermediate_file(job, os.path.join(work_dir, chunk_name)))
        
    end_time = timeit.default_timer()
    run_time = end_time - start_time
    RealtimeLogger.info("Split gam into {} chunks. Process took {} seconds.".format(len(gam_chunk_ids), run_time))

    return gam_chunk_ids

def run_split_bam_reads(job, context, bam_input_reads, bam_reads_file_id):
    """ split up an input reads file in BAM format
    """
    RealtimeLogger.info("Starting bam split")
    start_time = timeit.default_timer()
    
    # Define work directory for docker calls
    work_dir = job.fileStore.getLocalTempDir()

    # We need the sample fastq for alignment
    bam_path = os.path.join(work_dir, os.path.basename(bam_input_reads))
    job.fileStore.readGlobalFile(bam_reads_file_id, bam_path)

    # Split up the bam into chunks

    # Make sure chunk size even in case paired interleaved
    chunk_size = context.config.reads_per_chunk
    if chunk_size % 2 != 0:
        chunk_size += 1

    # 1 line per read
    chunk_lines = chunk_size * 1

    cmd = [['samtools', 'view', '-h', os.path.basename(bam_path)]]
    cmd.append(['split', '-l', str(chunk_lines),
                '--filter=samtools view -h -O BAM - > $FILE.bam', '-', 'bam_reads_chunk.'])

    context.runner.call(job, cmd, work_dir = work_dir)

    bam_chunk_ids = []
    for chunk_name in os.listdir(work_dir):
        if chunk_name.endswith('.bam') and chunk_name.startswith('bam_reads_chunk'):
            bam_chunk_ids.append(context.write_intermediate_file(job, os.path.join(work_dir, chunk_name)))
        
    end_time = timeit.default_timer()
    run_time = end_time - start_time
    RealtimeLogger.info("Split bam into {} chunks. Process took {} seconds.".format(len(bam_chunk_ids), run_time))

    return bam_chunk_ids

    
<<<<<<< HEAD
def run_whole_alignment(job, context, fastq, gam_input_reads, sample_name, interleaved, multipath,
                        xg_file_id, gcsa_and_lcp_ids, gbwt_file_id, id_ranges_file_id, reads_chunk_ids):
=======
def run_whole_alignment(job, context, fastq, gam_input_reads, bam_input_reads, sample_name, interleaved, multipath,
                        xg_file_id, gcsa_and_lcp_ids, id_ranges_file_id, reads_chunk_ids):
>>>>>>> 88917cf6
    """ align all fastq chunks in parallel
    """
    
    # this will be a list of lists.
    # gam_chunk_file_ids[i][j], will correspond to the jth path (from id_ranges)
    # for the ith gam chunk (generated from fastq shard i)
    gam_chunk_file_ids = []
    gam_chunk_running_times = []

    # to encapsulate everything under this job
    child_job = Job()
    job.addChild(child_job)

    for chunk_id, chunk_filename_ids in enumerate(zip(*reads_chunk_ids)):
        #Run graph alignment on each fastq chunk
<<<<<<< HEAD
        chunk_alignment_job = job.addChildJobFn(run_chunk_alignment, context, gam_input_reads, sample_name,
                                                interleaved, multipath, chunk_filename_ids, chunk_id,
                                                xg_file_id, gcsa_and_lcp_ids, gbwt_file_id, id_ranges_file_id,
                                                cores=context.config.alignment_cores, memory=context.config.alignment_mem,
                                                disk=context.config.alignment_disk)
=======
        chunk_alignment_job = child_job.addChildJobFn(run_chunk_alignment, context, gam_input_reads, bam_input_reads,
                                                      sample_name,
                                                      interleaved, multipath, chunk_filename_ids, chunk_id,
                                                      xg_file_id, gcsa_and_lcp_ids, id_ranges_file_id,
                                                      cores=context.config.alignment_cores, memory=context.config.alignment_mem,
                                                      disk=context.config.alignment_disk)
>>>>>>> 88917cf6
        gam_chunk_file_ids.append(chunk_alignment_job.rv(0))
        gam_chunk_running_times.append(chunk_alignment_job.rv(1))

    return child_job.addFollowOnJobFn(run_merge_gams, context, sample_name, id_ranges_file_id, gam_chunk_file_ids,
                                      gam_chunk_running_times,
                                      cores=context.config.misc_cores,
                                      memory=context.config.misc_mem, disk=context.config.misc_disk).rv()


<<<<<<< HEAD
def run_chunk_alignment(job, context, gam_input_reads, sample_name, interleaved, multipath, chunk_filename_ids,
                        chunk_id, xg_file_id, gcsa_and_lcp_ids, gbwt_file_id, id_ranges_file_id):
=======
def run_chunk_alignment(job, context, gam_input_reads, bam_input_reads, sample_name, interleaved, multipath,
                        chunk_filename_ids,
                        chunk_id, xg_file_id, gcsa_and_lcp_ids, id_ranges_file_id):
>>>>>>> 88917cf6

    RealtimeLogger.info("Starting {}alignment on {} chunk {}".format(
        "multipath " if multipath else "", sample_name, chunk_id))

    # How long did the alignment take to run, in seconds?
    run_time = None
    
    # Define work directory for docker calls
    work_dir = job.fileStore.getLocalTempDir()

    # Download local input files from the remote storage container
    graph_file = os.path.join(work_dir, "graph.vg")

    xg_file = graph_file + ".xg"
    job.fileStore.readGlobalFile(xg_file_id, xg_file)
    gcsa_file = graph_file + ".gcsa"
    gcsa_file_id = gcsa_and_lcp_ids[0]
    job.fileStore.readGlobalFile(gcsa_file_id, gcsa_file)
    lcp_file = gcsa_file + ".lcp"
    lcp_file_id = gcsa_and_lcp_ids[1]
    job.fileStore.readGlobalFile(lcp_file_id, lcp_file)
    
    if gbwt_file_id:
        # We have a GBWT haplotype index available.
        gbwt_file =  graph_file + ".gbwt"
        job.fileStore.readGlobalFile(gbwt_file_id, gbwt_file)
    else:
        gbwt_file = None
    
    # We need the sample reads (fastq(s) or gam) for alignment
    reads_files = []
    reads_ext = 'gam' if gam_input_reads else 'bam' if bam_input_reads else 'fq.gz'
    for j, chunk_filename_id in enumerate(chunk_filename_ids):
        reads_file = os.path.join(work_dir, 'reads_chunk_{}_{}.{}'.format(chunk_id, j, reads_ext))
        job.fileStore.readGlobalFile(chunk_filename_id, reads_file)
        reads_files.append(reads_file)
    
    # And a temp file for our aligner output
    output_file = os.path.join(work_dir, "{}_{}.gam".format(sample_name, chunk_id))

    # Open the file stream for writing
    with open(output_file, "w") as alignment_file:

        # Start the aligner and have it write to the file

        # Plan out what to run
        vg_parts = []
        
        # toggle multipath here
        if multipath:
            vg_parts += ['vg', 'mpmap']
            vg_parts += context.config.mpmap_opts
            if '-S' not in vg_parts and '--single-path-mode' not in vg_parts:
                RealtimeLogger.warning('Adding --single-path-mode to mpmap options as only GAM output supported')
                vg_parts += ['--single-path-mode']
        else:
            vg_parts += ['vg', 'map'] 
            vg_parts += context.config.map_opts
            
        for reads_file in reads_files:
            input_flag = '-G' if gam_input_reads else '-b' if bam_input_reads else '-f'
            vg_parts += [input_flag, os.path.basename(reads_file)]
        vg_parts += ['-t', str(context.config.alignment_cores)]

        # Override the -i flag in args with the --interleaved command-line flag
        if interleaved is True and '-i' not in vg_parts and '--interleaved' not in vg_parts:
            vg_parts += ['-i']
        elif interleaved is False and 'i' in vg_parts:
            del vg_parts[vg_parts.index('-i')]
        if interleaved is False and '--interleaved' in vg_parts:
            del vg_parts[vg_parts.index('--interleaved')]

        vg_parts += ['-x', os.path.basename(xg_file), '-g', os.path.basename(gcsa_file)]
        if gbwt_file is not None and not multipath:
            # We have a GBWT haplotype index to use (and we know how to use it)
            vg_parts += ['--gbwt-name', os.path.basename(gbwt_file)]

        RealtimeLogger.info(
            "Running VG for {} against {}: {}".format(sample_name, graph_file,
            " ".join(vg_parts)))
        
        # Mark when we start the alignment
        start_time = timeit.default_timer()
        command = vg_parts
        try:
            context.runner.call(job, command, work_dir = work_dir, outfile=alignment_file)
        except:
            # Dump everything we need to replicate the alignment
            context.write_output_file(job, xg_file)
            context.write_output_file(job, gcsa_file)
            context.write_output_file(job, gcsa_file + '.lcp')
            for reads_file in reads_files:
                context.write_output_file(job, reads_file)
            
            raise
        
        # Mark when it's done
        end_time = timeit.default_timer()
        run_time = end_time - start_time

    paired_end = '-i' in vg_parts or '--interleaved' in vg_parts or len(chunk_filename_ids) > 1
    RealtimeLogger.info("Aligned {}. Process took {} seconds with {} vg-{}".format(
        output_file, run_time, 'paired-end' if paired_end else 'single-end',
        'mpmap' if multipath else 'map'))

    if id_ranges_file_id is not None:
        # Break GAM into multiple chunks at the end. So we need the file
        # defining those chunks.
        id_ranges_file = os.path.join(work_dir, 'id_ranges.tsv')
        job.fileStore.readGlobalFile(id_ranges_file_id, id_ranges_file)

        # Chunk the gam up by chromosome
        gam_chunks = split_gam_into_chroms(job, work_dir, context, xg_file, id_ranges_file, output_file)

        # Write gam_chunks to store
        gam_chunk_ids = []
        for gam_chunk in gam_chunks:
            gam_chunk_ids.append(context.write_intermediate_file(job, gam_chunk))

        return gam_chunk_ids, run_time
        
    else:
        # We can just report one chunk of everything
        return [context.write_intermediate_file(job, output_file)], run_time

def split_gam_into_chroms(job, work_dir, context, xg_file, id_ranges_file, gam_file):
    """
    Create a Rocksdb index then use it to split up the given gam file
    (a local path) into a separate gam for each chromosome.  
    Return a list of filenames.  the ith filename will correspond
    to the ith path in the options.path_name list
    """

    # transfer id ranges to N:M format for new vg chunk interface
    cid_ranges_file = os.path.join(work_dir, 'cid_ranges.txt')
    with open(cid_ranges_file, 'w') as ranges, open(id_ranges_file) as in_ranges:
        for line in in_ranges:
            toks = line.strip().split()
            if len(toks) == 3:
                ranges.write('{}:{}\n'.format(toks[1], toks[2]))
 
    # index on node positions
    output_index = gam_file + '.index'    
    index_cmd = ['vg', 'index', '-a', os.path.basename(gam_file),
                 '-d', os.path.basename(output_index), '-t', str(context.config.gam_index_cores)]
    context.runner.call(job, index_cmd, work_dir = work_dir)
        
    # Chunk the alignment into chromosomes using the id ranges
    # (note by using id ranges and 0 context and -a we avoid costly subgraph extraction)

    output_bed_name = os.path.join(work_dir, 'output_bed.bed')
    
    # Now run vg chunk on the gam index to get our gams
    # Note: using -a -c 0 -R bypasses subgraph extraction, which is important
    # as it saves a ton of time and memory
    chunk_cmd = ['vg', 'chunk', '-x', os.path.basename(xg_file),
                 '-a', os.path.basename(output_index), '-c', '0',
                 '-R', os.path.basename(cid_ranges_file),
                 '-b', os.path.splitext(os.path.basename(gam_file))[0],
                 '-t', str(context.config.alignment_cores),
                 '-E', os.path.basename(output_bed_name)]
    
    context.runner.call(job, chunk_cmd, work_dir = work_dir)
    
    # scrape up the vg chunk results into a list of paths to the output gam
    # chunks and return them.  we expect the filenames to be in the 4th column
    # of the output bed from vg chunk. 
    gam_chunks = []
    with open(output_bed_name) as output_bed:
        for line in output_bed:
            toks = line.split('\t')
            if len(toks) > 3:
                gam_chunks.append(os.path.join(work_dir, os.path.basename(toks[3].strip())))
                assert os.path.splitext(gam_chunks[-1])[1] == '.gam'

    return gam_chunks


def run_merge_gams(job, context, sample_name, id_ranges_file_id, gam_chunk_file_ids, gam_chunk_running_times):
    """
    Merge together gams, doing each chromosome in parallel
    """
    
    if id_ranges_file_id is not None:
        # Get the real chromosome names
        id_ranges = parse_id_ranges(job, id_ranges_file_id)
        chroms = [x[0] for x in id_ranges]
    else:
        # Dump everything in a single default chromosome chunk with a default
        # name
        chroms = ["default"]
    
    chr_gam_ids = []

    for i, chr in enumerate(chroms):
        shard_ids = [gam_chunk_file_ids[j][i] for j in range(len(gam_chunk_file_ids))]
        chr_gam_id = job.addChildJobFn(run_merge_chrom_gam, context, sample_name, chr, shard_ids,
                                       cores=context.config.fq_split_cores,
                                       memory=context.config.fq_split_mem,
                                       disk=context.config.fq_split_disk).rv()
        chr_gam_ids.append(chr_gam_id)

    total_running_time = 0
    for running_time in gam_chunk_running_times:
        if running_time is None:
            total_running_time = None
            break
        else:
            total_running_time += float(running_time)
    
    return chr_gam_ids, total_running_time


def run_merge_chrom_gam(job, context, sample_name, chr_name, chunk_file_ids):
    """
    Make a chromosome gam by merging up a bunch of gam ids, one 
    for each  shard.  
    """
    # Define work directory for docker calls
    work_dir = job.fileStore.getLocalTempDir()
    
    output_file = os.path.join(work_dir, '{}_{}.gam'.format(sample_name, chr_name))

    if len(chunk_file_ids) > 1:
        # Would be nice to be able to do this merge with fewer copies.. 
        with open(output_file, 'a') as merge_file:
            for chunk_gam_id in chunk_file_ids:
                tmp_gam_file = os.path.join(work_dir, 'tmp_{}.gam'.format(uuid4()))
                job.fileStore.readGlobalFile(chunk_gam_id, tmp_gam_file)
                with open(tmp_gam_file) as tmp_f:
                    shutil.copyfileobj(tmp_f, merge_file)
                
        chr_gam_id = context.write_intermediate_file(job, output_file)
    else:
        chr_gam_id = chunk_file_ids[0]
                
    # checkpoint to out store
    if len(chunk_file_ids) == 1:
        job.fileStore.readGlobalFile(chunk_file_ids[0], output_file)
    return context.write_output_file(job, output_file)

def map_main(context, options):
    """
    Wrapper for vg map. 
    """

    validate_map_options(context, options)
        
    # How long did it take to run the entire pipeline, in seconds?
    run_time_pipeline = None
        
    # Mark when we start the pipeline
    start_time_pipeline = timeit.default_timer()

    with context.get_toil(options.jobStore) as toil:
        if not toil.options.restart:

            start_time = timeit.default_timer()
            
            # Upload local files to the remote IO Store
            inputXGFileID = toil.importFile(options.xg_index)
            inputGCSAFileID = toil.importFile(options.gcsa_index)
            inputLCPFileID = toil.importFile(options.gcsa_index + ".lcp")
            if options.gbwt_index is not None:
                inputGBWTIndex = toil.importFile(options.gbwt_index)
            else:
                inputGBWTIndex = None
            if options.id_ranges is not None:
                inputIDRangesFileID = toil.importFile(options.id_ranges)
            else:
                inputIDRangesFileID = None
            inputReadsFileIDs = []
            if options.fastq:
                for sample_reads in options.fastq:
                    inputReadsFileIDs.append(toil.importFile(sample_reads))
            elif options.gam_input_reads:
                inputReadsFileIDs.append(toil.importFile(options.gam_input_reads))
            else:
                assert options.bam_input_reads
                inputReadsFileIDs.append(toil.importFile(options.bam_input_reads))
            end_time = timeit.default_timer()
            logger.info('Imported input files into Toil in {} seconds'.format(end_time - start_time))

            # Make a root job
            root_job = Job.wrapJobFn(run_mapping, context, options.fastq,
                                     options.gam_input_reads, options.bam_input_reads,
                                     options.sample_name,
                                     options.interleaved, options.multipath,
                                     inputXGFileID,
                                     (inputGCSAFileID, inputLCPFileID),
                                     inputGBWTIndex,
                                     inputIDRangesFileID, inputReadsFileIDs,
                                     cores=context.config.misc_cores,
                                     memory=context.config.misc_mem,
                                     disk=context.config.misc_disk)

            # Init the outstore
            init_job = Job.wrapJobFn(run_write_info_to_outstore, context, sys.argv)
            init_job.addFollowOn(root_job)            
            
            # Run the job and store the returned list of output files to download
            toil.start(init_job)
        else:
            toil.restart()
            
    end_time_pipeline = timeit.default_timer()
    run_time_pipeline = end_time_pipeline - start_time_pipeline
 
    print("All jobs completed successfully. Pipeline took {} seconds.".format(run_time_pipeline))
    <|MERGE_RESOLUTION|>--- conflicted
+++ resolved
@@ -100,13 +100,8 @@
         require('-S' in context.config.mpmap_opts,
                 '-S must be used with multipath aligner to produce GAM output')
     
-<<<<<<< HEAD
-def run_mapping(job, context, fastq, gam_input_reads, sample_name, interleaved, multipath,
+def run_mapping(job, context, fastq, gam_input_reads, bam_input_reads, sample_name, interleaved, multipath,
                 xg_file_id, gcsa_and_lcp_ids, gbwt_file_id, id_ranges_file_id, reads_file_ids):
-=======
-def run_mapping(job, context, fastq, gam_input_reads, bam_input_reads, sample_name, interleaved, multipath,
-                xg_file_id, gcsa_and_lcp_ids, id_ranges_file_id, reads_file_ids):
->>>>>>> 88917cf6
     """ split the fastq, then align each chunk.  returns outputgams, paired with total map time
     (excluding toil-vg overhead such as transferring and splitting files )"""
 
@@ -122,18 +117,9 @@
     else:
         RealtimeLogger.info("Bypassing reads splitting because --single_reads_chunk enabled")
         reads_chunk_ids = [[r] for r in reads_file_ids]
-<<<<<<< HEAD
-    
-    return job.addFollowOnJobFn(run_whole_alignment, context, fastq, gam_input_reads, sample_name, interleaved,
-                                multipath, xg_file_id, gcsa_and_lcp_ids, gbwt_file_id,
-                                id_ranges_file_id, reads_chunk_ids, cores=context.config.misc_cores,
-                                memory=context.config.misc_mem, disk=context.config.misc_disk).rv()    
-=======
->>>>>>> 88917cf6
-
         
     return child_job.addFollowOnJobFn(run_whole_alignment, context, fastq, gam_input_reads, bam_input_reads, sample_name,
-                                      interleaved, multipath, xg_file_id, gcsa_and_lcp_ids,
+                                      interleaved, multipath, xg_file_id, gcsa_and_lcp_ids, gbwt_file_id,
                                       id_ranges_file_id, reads_chunk_ids, cores=context.config.misc_cores,
                                       memory=context.config.misc_mem, disk=context.config.misc_disk).rv()    
 
@@ -293,13 +279,8 @@
     return bam_chunk_ids
 
     
-<<<<<<< HEAD
-def run_whole_alignment(job, context, fastq, gam_input_reads, sample_name, interleaved, multipath,
+def run_whole_alignment(job, context, fastq, gam_input_reads, bam_input_reads, sample_name, interleaved, multipath,
                         xg_file_id, gcsa_and_lcp_ids, gbwt_file_id, id_ranges_file_id, reads_chunk_ids):
-=======
-def run_whole_alignment(job, context, fastq, gam_input_reads, bam_input_reads, sample_name, interleaved, multipath,
-                        xg_file_id, gcsa_and_lcp_ids, id_ranges_file_id, reads_chunk_ids):
->>>>>>> 88917cf6
     """ align all fastq chunks in parallel
     """
     
@@ -315,20 +296,12 @@
 
     for chunk_id, chunk_filename_ids in enumerate(zip(*reads_chunk_ids)):
         #Run graph alignment on each fastq chunk
-<<<<<<< HEAD
-        chunk_alignment_job = job.addChildJobFn(run_chunk_alignment, context, gam_input_reads, sample_name,
-                                                interleaved, multipath, chunk_filename_ids, chunk_id,
-                                                xg_file_id, gcsa_and_lcp_ids, gbwt_file_id, id_ranges_file_id,
-                                                cores=context.config.alignment_cores, memory=context.config.alignment_mem,
-                                                disk=context.config.alignment_disk)
-=======
         chunk_alignment_job = child_job.addChildJobFn(run_chunk_alignment, context, gam_input_reads, bam_input_reads,
                                                       sample_name,
                                                       interleaved, multipath, chunk_filename_ids, chunk_id,
-                                                      xg_file_id, gcsa_and_lcp_ids, id_ranges_file_id,
+                                                      xg_file_id, gcsa_and_lcp_ids, gbwt_file_id, id_ranges_file_id,
                                                       cores=context.config.alignment_cores, memory=context.config.alignment_mem,
                                                       disk=context.config.alignment_disk)
->>>>>>> 88917cf6
         gam_chunk_file_ids.append(chunk_alignment_job.rv(0))
         gam_chunk_running_times.append(chunk_alignment_job.rv(1))
 
@@ -338,14 +311,9 @@
                                       memory=context.config.misc_mem, disk=context.config.misc_disk).rv()
 
 
-<<<<<<< HEAD
-def run_chunk_alignment(job, context, gam_input_reads, sample_name, interleaved, multipath, chunk_filename_ids,
-                        chunk_id, xg_file_id, gcsa_and_lcp_ids, gbwt_file_id, id_ranges_file_id):
-=======
 def run_chunk_alignment(job, context, gam_input_reads, bam_input_reads, sample_name, interleaved, multipath,
                         chunk_filename_ids,
-                        chunk_id, xg_file_id, gcsa_and_lcp_ids, id_ranges_file_id):
->>>>>>> 88917cf6
+                        chunk_id, xg_file_id, gcsa_and_lcp_ids, gbwt_file_id, id_ranges_file_id):
 
     RealtimeLogger.info("Starting {}alignment on {} chunk {}".format(
         "multipath " if multipath else "", sample_name, chunk_id))
