--- conflicted
+++ resolved
@@ -540,103 +540,36 @@
 def run_indexing(job, context, inputGraphFileIDs,
                  graph_names, index_name, chroms,
                  vcf_phasing_file_ids = [], tbi_phasing_file_ids = [],
-<<<<<<< HEAD
-                 skip_xg=False, skip_gcsa=False, skip_id_ranges=False, skip_snarls=False, make_gbwt=False):
+                 skip_xg=False, skip_gcsa=False, skip_id_ranges=False, skip_snarls=False,
+                 make_gbwt=False, haplo_pruning=False):
     """
     Run indexing logic by itself.
     
-    Return a dict from index type ('xg', 'gcsa', 'lcp', 'gbwt', 'id_ranges', or
-    'snarls') to index file ID if created.
-=======
-                 skip_xg=False, skip_gcsa=False, skip_id_ranges=False, make_gbwt=False,
-                 haplo_pruning=False):
-    """
-    Run indexing logic by itself.
-    
-    Return an XG file ID, a list of chrom XG IDs, a GBWT ID, a list of chrom GBWT IDs,
-    a GCSA ID, a LCP ID, a GPBWT
-    and an ID for the ID ranges index file. (any of the above can be empty depending on the flags)
-    
->>>>>>> 588b4ad3
+    Return a dict from index type ('xg','chrom_xg', 'gcsa', 'lcp', 'gbwt',
+    'chrom_gbwt', 'id_ranges', or 'snarls') to index file ID(s) if created.
+    
+    For 'chrom_xg' and 'chrom_gbwt', the value is a list of one XG or GBWT per
+    chromosome in chroms, to support `vg prune`. The others are all single file
+    IDs
+    
     """
     xg_root_job = Job()
     job.addChild(xg_root_job)
     chrom_xg_root_job = Job()
     job.addChild(chrom_xg_root_job)
 
-<<<<<<< HEAD
+    # This will hold the index to return
     indexes = {}
 
-    if not skip_gcsa:
-        gcsa_job = job.addChildJobFn(run_gcsa_prep, context, inputGraphFileIDs,
-                                     graph_names, index_name, chroms,
-                                     cores=context.config.misc_cores,
-                                     memory=context.config.misc_mem,
-                                     disk=context.config.misc_disk)
-                                     
-        # Unpack the tuple
-        indexes['gcsa'] = gcsa_job.rv(0)
-        indexes['lcp'] = gcsa_job.rv(1)
-
-    if not skip_xg:
-        if len(vcf_phasing_file_ids) > 1:
-            child_job = job.addChildJobFn(run_concat_vcfs, context,
-                                          vcf_phasing_file_ids, tbi_phasing_file_ids, 
-                                          memory=context.config.xg_index_mem,
-                                          disk=context.config.xg_index_disk)
-            vcf_phasing_file_id = child_job.rv(0)
-            tbi_phasing_file_id = child_job.rv(1)
-        else:
-            child_job = Job()
-            child_job = job.addChild(child_job)
-            vcf_phasing_file_id = vcf_phasing_file_ids[0] if vcf_phasing_file_ids else None
-            tbi_phasing_file_id = tbi_phasing_file_ids[0] if tbi_phasing_file_ids else None
-        xg_index_job = child_job.addFollowOnJobFn(run_xg_indexing, context, inputGraphFileIDs,
-                                                  graph_names, index_name,
-                                                  vcf_phasing_file_id, tbi_phasing_file_id,
-                                                  make_gbwt,
-                                                  cores=context.config.xg_index_cores,
-                                                  memory=context.config.xg_index_mem,
-                                                  disk=context.config.xg_index_disk)
-                                                  
-                                                  
-        indexes['xg'] = xg_index_job.rv(0)
-        if make_gbwt:
-            indexes['gbwt'] = xg_index_job.rv(1)
-        
-        
-    if len(inputGraphFileIDs) > 1 and not skip_id_ranges:
-        indexes['id_ranges'] = job.addChildJobFn(run_id_ranges, context, inputGraphFileIDs,
-                                                 graph_names, index_name, chroms,
-                                                 cores=context.config.misc_cores,
-                                                 memory=context.config.misc_mem,
-                                                 disk=context.config.misc_disk).rv()
-        
-    if not skip_snarls:
-        indexes['snarls'] = job.addChildJobFn(run_snarl_indexing, context, inputGraphFileIDs,
-                                              graph_names, index_name,
-                                              cores=context.config.misc_cores,
-                                              memory=context.config.misc_mem,
-                                              disk=context.config.misc_disk).rv()
-    
-=======
     make_gpbwt = vcf_phasing_file_ids and not make_gbwt
-    
-    # return a tuple of this:
-    xg_index_id = None
-    chrom_xg_ids = []
-    gbwt_id = None
-    chrom_gbwt_ids = []
-    gcsa_id = None
-    lcp_id = None
-    gpbwt_id = None
-    id_ranges_id = None
     
     if not skip_xg or not skip_gcsa:
         if not skip_gcsa or make_gbwt:
             # In its current state, vg prune requires chromosomal xgs, so we must make
             # these xgs if we're doing any kind of gcsa indexing.  Also, if we're making
             # a gbwt, we do that at the same time (merging later if more than one graph)
+            indexes['chrom_xg'] = []
+            indexes['chrom_gbwt'] = []
             if not chroms or len(chroms) == 1:
                 chroms = [index_name]
             for i, chrom in enumerate(chroms):
@@ -651,21 +584,21 @@
                                                                      cores=context.config.xg_index_cores,
                                                                      memory=context.config.xg_index_mem,
                                                                      disk=context.config.xg_index_disk)
-                chrom_xg_ids.append(xg_chrom_index_job.rv(0))
-                chrom_gbwt_ids.append(xg_chrom_index_job.rv(1))
+                indexes['chrom_xg'].append(xg_chrom_index_job.rv(0))
+                indexes['chrom_gbwt'].append(xg_chrom_index_job.rv(1))
 
             if len(chroms) > 1 and vcf_phasing_file_ids and make_gbwt:
-                gbwt_id = chrom_xg_root_job.addFollowOnJobFn(run_merge_gbwts, context, chrom_gbwt_ids,
-                                                             index_name,
-                                                             cores=context.config.xg_index_cores,
-                                                             memory=context.config.xg_index_mem,
-                                                             disk=context.config.xg_index_disk).rv()
+                indexes['gbwt'] = chrom_xg_root_job.addFollowOnJobFn(run_merge_gbwts, context, indexes['chrom_gbwt'],
+                                                                     index_name,
+                                                                     cores=context.config.xg_index_cores,
+                                                                     memory=context.config.xg_index_mem,
+                                                                     disk=context.config.xg_index_disk).rv()
 
         # now do the whole genome xg (without any gbwt)
-        if len(chrom_xg_ids) == 1 and not make_gpbwt:
+        if len(indexes['chrom_xg']) == 1 and not make_gpbwt:
             # our first chromosome is effectively the whole genome (note that above we
             # detected this and put in index_name so it's saved right (don't care about chrom names))
-            xg_index_id = chrom_xg_ids[0]
+            indexes['xg'] = indexes['chrom_xg'][0]
         else:            
             if make_gpbwt and len(vcf_phasing_file_ids) > 1:
                 concat_job = xg_root_job.addChildJobFn(run_concat_vcfs, context,
@@ -689,7 +622,7 @@
                                                     cores=context.config.xg_index_cores,
                                                     memory=context.config.xg_index_mem,
                                                     disk=context.config.xg_index_disk)
-            xg_index_id = xg_index_job.rv(0)
+            indexes['xg'] = xg_index_job.rv(0)
 
     # gcsa follow from chrom_xg jobs
     gcsa_root_job = Job()
@@ -697,23 +630,20 @@
     
     if not skip_gcsa:
         gcsa_job = gcsa_root_job.addChildJobFn(run_gcsa_prep, context, inputGraphFileIDs,
-                                               graph_names, index_name, chroms, chrom_xg_ids,
-                                               chrom_gbwt_ids,
+                                               graph_names, index_name, chroms, indexes['chrom_xg'],
+                                               indexes['chrom_gbwt'],
                                                cores=context.config.misc_cores,
                                                memory=context.config.misc_mem,
                                                disk=context.config.misc_disk)
-        gcsa_id = gcsa_job.rv(0)
-        lcp_id = gcsa_job.rv(1)
+        indexes['gcsa'] = gcsa_job.rv(0)
+        indexes['lcp'] = gcsa_job.rv(1)
     
     if len(inputGraphFileIDs) > 1 and not skip_id_ranges:
-        id_ranges_id = job.addChildJobFn(run_id_ranges, context, inputGraphFileIDs,
-                                         graph_names, index_name, chroms,
-                                         cores=context.config.misc_cores,
-                                         memory=context.config.misc_mem,
-                                         disk=context.config.misc_disk).rv()
-
-    return xg_index_id, chrom_xg_ids, gbwt_id, chrom_gbwt_ids, gcsa_id, lcp_id, id_ranges_id
->>>>>>> 588b4ad3
+        indexes['id_ranges'] = job.addChildJobFn(run_id_ranges, context, inputGraphFileIDs,
+                                                 graph_names, index_name, chroms,
+                                                 cores=context.config.misc_cores,
+                                                 memory=context.config.misc_mem,
+                                                 disk=context.config.misc_disk).rv()
 
     return indexes
 
@@ -757,13 +687,10 @@
             root_job = Job.wrapJobFn(run_indexing, context, inputGraphFileIDs,
                                      graph_names, options.index_name, options.chroms,
                                      inputPhasingVCFFileIDs, inputPhasingTBIFileIDs,
-                                     options.skip_xg, options.skip_gcsa, options.skip_id_ranges,
-<<<<<<< HEAD
-                                     options.skip_snarls, options.make_gbwt,
-=======
-                                     options.make_gbwt,
-                                     options.haplo_pruning,
->>>>>>> 588b4ad3
+                                     skip_xg=options.skip_xg, skip_gcsa=options.skip_gcsa,
+                                     skip_id_ranges=options.skip_id_ranges,
+                                     skip_snarls=options.skip_snarls, make_gbwt=options.make_gbwt,
+                                     haplo_pruning=options.haplo_pruning,
                                      cores=context.config.misc_cores,
                                      memory=context.config.misc_mem,
                                      disk=context.config.misc_disk)
