#!/usr/bin/env python2.7
"""
vg_evaluation_pipeline.py: Run the mapping and variant calling evaluation on all the servers in
parallel using the vg framework.

old docker vg tool=1.4.0--4cbd3aa6d2c0449730975517fc542775f74910f3
new docker vg tool=latest

chr_length_list obtained from Mike Lin's vg dnanexus pipeline configuration
    chr_label_list = ["1","2","3","4","5","6","7","8","9","10","11","12","13","14","15","16","17","18","19","20","21","22","X","Y"]
    chr_length_list = [249250621,243199373,198022430,191154276,180915260,171115067,159138663,146364022,141213431,135534747,135006516,133851895,115169878,107349540,102531392,90354753,81195210,78077248,59128983,63025520,48129895,51304566,155270560,59373566]
"""
from __future__ import print_function
import argparse, sys, os, os.path, errno, random, subprocess, shutil, itertools, glob, tarfile
import doctest, re, json, collections, time, timeit
import logging, logging.handlers, SocketServer, struct, socket, threading
import string
import urlparse
import getpass
import textwrap
import yaml

from math import ceil
from subprocess import Popen, PIPE
from Bio import SeqIO

from toil.common import Toil
from toil.job import Job
from toil_lib import require
from toil_lib.toillib import *
from toil_vg.vg_common import *
from toil_vg.vg_call import *
from toil_vg.vg_index import *
from toil_vg.vg_map import *
from toil_vg.vg_vcfeval import *

def parse_args():
    """
    Takes in the command-line arguments list (args), and returns a nice argparse
    result with fields for all the options.
    
    Borrows heavily from the argparse documentation examples:
    <http://docs.python.org/library/argparse.html>
    """

    # Construct the parser (which is stored in parser)
    # Module docstring lives in __doc__
    # See http://python-forum.com/pythonforum/viewtopic.php?f=3&t=36847
    # And a formatter class so our examples in the docstring look good. Isn't it
    # convenient how we already wrapped it to 80 characters?
    # See http://docs.python.org/library/argparse.html#formatter-class
    parser = argparse.ArgumentParser(prog='vg_evaluation_pipeline', description=main.__doc__,
        formatter_class=argparse.RawDescriptionHelpFormatter)
    
    subparsers = parser.add_subparsers(dest='command')
    
    # Config subparser
    parser_config = subparsers.add_parser('generate-config',
                                          help='Generates an editable default config file')
    parser_config.add_argument('--config', default='config-toil-vg.tsv', type=str,
                               help='Path to the config file to generate. '
                               '\nDefault value: "%(default)s"')
    
    # Run subparser
    parser_run = subparsers.add_parser('run', help='Runs the Toil VG DNA-seq pipeline')
    pipeline_subparser(parser_run)

    # Index subparser
    parser_index = subparsers.add_parser('index', help='Runs only the vg indexing')
    index_subparser(parser_index)

    # Map subparser
    parser_map = subparsers.add_parser('map', help='Runs only the vg mapping')
    map_subparser(parser_map)

    # Call subparser
    parser_call = subparsers.add_parser('call', help='Runs only the vg calling')
    call_subparser(parser_call)

    # vcfeval subparser
    parser_vcfeval = subparsers.add_parser('vcfeval', help='Compare two VCFs wit rtg vcfeval')
    vcfeval_subparser(parser_vcfeval)

    return parser.parse_args()


def pipeline_subparser(parser_run):
    
    # Add the Toil options so the job store is the first argument
    Job.Runner.addToilOptions(parser_run)
    
    # General options
    parser_run.add_argument("vg_graph", type=str,
        help="Input vg graph file path")
    parser_run.add_argument("sample_reads", type=str,
        help="Path to sample reads in fastq format")
    parser_run.add_argument("sample_name", type=str,
        help="sample name (ex NA12878)")
    parser_run.add_argument("out_store",
        help="output IOStore to create and fill with files that will be downloaded to the local machine where this toil script was run")
    parser_run.add_argument("--xg_index", type=str,
        help="Path to xg index (to use instead of generating new one)")    
    parser_run.add_argument("--gcsa_index", type=str,
        help="Path to GCSA index (to use instead of generating new one)")
    parser_run.add_argument("--path_name", nargs='+', type=str,
        help="Name of reference path in the graph (eg. ref or 17)")
    parser_run.add_argument("--path_size", nargs='+', type=int,
        help="Size of the reference path in the graph")    
    parser_run.add_argument("--restat", default=False, action="store_true",
        help="recompute and overwrite existing stats files")

    # Add common options shared with everybody
    add_common_vg_parse_args(parser_run)
    
    # Add common indexing options shared with vg_index
    index_parse_args(parser_run)

    # add common mapping options shared with vg_map
    map_parse_args(parser_run)
    
    # Add common calling options shared with vg_call
    chunked_call_parse_args(parser_run)

    # Add common docker options
    add_docker_tool_parse_args(parser_run)



# Below are the top level jobs of the vg_evaluation pipeline.  They
# form a chain of "follow-on" jobs as follows:
#
# run_pipeline_upload --> run_pipeline_index --> run_pipeline_map --> run_pipeline_call
# --> run_pipeline_merge_vcf
#
# Each part of this chain spawns a child job that can also be run independently
# using one of vg_index.main, vg_map.main etc.
#
# Data is communicated across the chain via the output store (at least for now). 


def run_pipeline_index(job, options, inputGraphFileID, inputReadsFileID, inputXGFileID,
                       inputGCSAFileID, inputLCPFileID):
    """
    All indexing.  result is a tarball in thie output store.
    """

    if inputXGFileID is None:
        xg_file_id = job.addChildJobFn(run_xg_indexing, options, inputGraphFileID,
                                       cores=options.index_cores, memory="4G", disk="2G").rv()
    else:
        xg_file_id = inputXGFileID
        
    if inputGCSAFileID is None:
        gcsa_and_lcp_ids = job.addChildJobFn(run_gcsa_indexing, options, inputGraphFileID,
                                       cores=options.index_cores, memory="4G", disk="2G").rv()
    else:
        assert inputLCPFileID is not None
        gcsa_and_lcp_ids = inputGCSAFileID, inputLCPFileID

    return job.addFollowOnJobFn(run_pipeline_map, options, inputGraphFileID, xg_file_id, gcsa_and_lcp_ids,
                                inputReadsFileID, cores=2, memory="4G", disk="2G").rv()

def run_pipeline_map(job, options, graph_file_id, xg_file_id, gcsa_and_lcp_ids, reads_file_id):
    """ All mapping, including fastq splitting and gam merging"""

    chr_gam_ids = job.addChildJobFn(run_split_fastq, options, graph_file_id, xg_file_id, gcsa_and_lcp_ids,
                                     reads_file_id, cores=3, memory="4G", disk="2G").rv()

    return job.addFollowOnJobFn(run_pipeline_call, options, graph_file_id, xg_file_id,
                                chr_gam_ids, cores=2, memory="4G", disk="2G").rv()

def run_pipeline_call(job, options, graph_file_id, xg_file_id, chr_gam_ids):
    """ Run variant calling on the chromosomes in parallel """

    # index the gam keys
    label_map = dict()
    if len(chr_gam_ids) == 1 and chr_gam_ids[0][0] is None:
        for chr_label in options.path_name:
            label_map[chr_label] = chr_gam_ids[0][1]
    else:
        for chr_label, gam_id in chr_gam_ids:
            label_map[chr_label] = gam_id
    
    # Run variant calling on .gams by chromosome if no path_name or path_size options are set 
    return_value = []
    vcf_tbi_file_id_pair_list = [] 
    if options.path_name and options.path_size:
        #Run variant calling
        for chr_label, chr_length in itertools.izip(options.path_name, options.path_size):
            alignment_file_id = label_map[chr_label]
            vcf_tbi_file_id_pair = job.addChildJobFn(run_calling, options, xg_file_id,
                                                     alignment_file_id, chr_label, chr_length,
                                                     cores=options.calling_cores, memory="4G", disk="2G").rv()
            vcf_tbi_file_id_pair_list.append(vcf_tbi_file_id_pair)
    else:
        raise RuntimeError("Invalid or non-existant path_name(s) and/or path_size(s): {}, {}".format(path_name, path_size))

    return job.addFollowOnJobFn(run_pipeline_merge_vcf, options, vcf_tbi_file_id_pair_list,
                                cores=2, memory="4G", disk="2G").rv()

def run_pipeline_merge_vcf(job, options, vcf_tbi_file_id_pair_list):

    RealTimeLogger.get().info("Completed gam merging and gam path variant calling.")
    RealTimeLogger.get().info("Starting vcf merging vcf files.")
    # Set up the IO stores each time, since we can't unpickle them on Azure for
    # some reason.
    out_store = IOStore.get(options.out_store)

    # Define work directory for docker calls
    work_dir = job.fileStore.getLocalTempDir()
    
    vcf_merging_file_key_list = [] 
    for i, vcf_tbi_file_id_pair in enumerate(vcf_tbi_file_id_pair_list):
        vcf_file = "{}/{}.gz".format(work_dir, 'vcf_chunk_{}.vcf.gz'.format(i))
        vcf_file_idx = "{}.tbi".format(vcf_file)
        read_from_store(job, options, vcf_tbi_file_id_pair[0], vcf_file)
        read_from_store(job, options, vcf_tbi_file_id_pair[1], vcf_file_idx)
        vcf_merging_file_key_list.append(os.path.basename(vcf_file))

    vcf_merged_file_key = "" 
    if len(vcf_merging_file_key_list) > 1:
        # merge vcf files
        vcf_merged_file_key = "{}.vcf.gz".format(options.sample_name)
        command=['bcftools', 'concat', '-O', 'z', '-o', os.path.basename(vcf_merged_file_key), ' '.join(vcf_merging_file_key_list)]
        options.drunner.call(command, work_dir=work_dir)
        command=['bcftools', 'tabix', '-f', '-p', 'vcf', os.path.basename(vcf_merged_file_key)]
        options.drunner.call(command, work_dir=work_dir)
    else:
        vcf_merged_file_key = vcf_merging_file_key_list[0]

    # save variant calling results to the output store
    out_store_key = "{}.vcf.gz".format(options.sample_name)
    vcf_file = os.path.join(work_dir, vcf_merged_file_key)
    vcf_file_idx = vcf_file + ".tbi"
    write_to_store(job, options, vcf_file, use_out_store = True, out_store_key = out_store_key)
    write_to_store(job, options, vcf_file_idx, use_out_store = True, out_store_key = out_store_key + ".tbi") 

def generate_config():
    return textwrap.dedent("""
        # Toil VG Pipeline configuration file
        # This configuration file is formatted in YAML. Simply write the value (at least one space) after the colon.
        # Edit the values in the configuration file and then rerun the pipeline: "toil-vg run"
        # 
        # URLs can take the form: "/", "s3://"
        # Local inputs follow the URL convention: "/full/path/to/input.txt"
        # S3 URLs follow the convention: "s3://bucket/directory/file.txt"
        #
        # Comments (beginning with #) do not need to be removed. Optional parameters left blank are treated as false or blank.
        ######################################################################################################################

        ###########################################
        ### Arguments Shared Between Components ###
        # Optional: Use output store instead of toil for all intermediate files (use only for debugging)
        force-outstore: False
        
        #############################
        ### Docker Tool Arguments ###
        # Optional: Do not use docker for any commands
        no-docker: False
        
        ## Docker Tool List ##
        ##   Each tool is specified as a list where the first element is the docker image URL,
        ##   and the second element indicates if the docker image has an entrypoint or not
        # Optional: Dockerfile to use for vg
<<<<<<< HEAD
        vg-docker: ['quay.io/glennhickey/vg:v1.4.0-1976-g828f17e', True]
=======
        vg-docker: ['quay.io/glennhickey/vg:v1.4.0-1951-g94f14be', True]
>>>>>>> ea70a7b7

        # Optional: Dockerfile to use for bcftools
        bcftools-docker: ['quay.io/cmarkello/bcftools', False]

        # Optional: Dockerfile to use for tabix
        tabix-docker: ['quay.io/cmarkello/htslib:latest', False]

        # Optional: Dockerfile to use for jq
        jq-docker: ['devorbitus/ubuntu-bash-jq-curl', False]
        
        # Optional: Dockerfile to use for rtg
        rtg-docker: ['realtimegenomics/rtg-tools:3.7.1', True]
        
        ##########################
        ### vg_index Arguments ###
        # Optional: Maximum edges to cross in index
        edge-max: 5

        # Optional: Size of kmers to use in indexing and mapping
        kmer-size: 10

        # Optional: Don't re-use existing indexed graphs
        reindex: False

        # Optional: Use the pruned graph in the index
        include-pruned: False

        # Optional: Use the primary path in the index
        include-primary: True

        # Optional: Number of threads during the indexing step
        index-cores: 4

        # Optional: Toil job memory allocation for indexing
        index-mem: '4G'

        # Optional: Toil job disk allocation for indexing
        index-disk: '2G'

        ########################
        ### vg_map Arguments ###
        # Optional: Number of chunks to split the input fastq file records
        num-fastq-chunks: 3
        
        # Optional: Number of threads during the alignment step
        alignment-cores: 3
        
        # Optional: Core arguments for vg mapping
        vg-map-args: ['-i', '-M2', '-W', '500', '-u', '0', '-U', '-O', '-S', '50', '-a']
        
        # Optional: Toil job memory allocation for mapping
        alignment-mem: '4G'
        
        # Optional: Toil job disk allocation for mapping
        alignment-disk: '2G'

        # Optional: Type of vg index to use for mapping (either 'gcsa-kmer' or 'gcsa-mem')
        index-mode: gcsa-mem

        #########################
        ### vg_call Arguments ###
        # Optional: Overlap option that is passed into make_chunks and call_chunk
        overlap: 2000
        
        # Optional: Chunk size
        call-chunk-size: 10000000

        # Optional: Chromosomal position offset (eg. 43044293)
        offset: None

        # Optional: Options to pass to chunk_gam.
        filter-opts: ['-r', '0.9', '-fu', '-s', '1000', '-o', '0', '-q', '15']

        # Optional: Options to pass to vg pileup.
        pileup-opts: ['-q', '10', '-a']

        # Optional: Options to pass to vg call.
        call-opts: ['']
        
        # Optional: Options to pass to vg genotype.
        genotype-opts: ['']

        # Optional: Use vg genotype instead of vg call
        genotype: False

        # Optional: Number of threads during the variant calling step
        calling-cores: 4
        
        # Optional: Toil job memory allocation for variant calling
        calling-mem: '4G'
        
        # Optional: Toil job disk allocation for variant calling
        calling-disk: '2G'
        
        # Optional: always overwrite existing files
        overwrite: False
    """)

def generate_file(file_path, generate_func):
    """
    Checks file existance, generates file, and provides message
    :param str file_path: File location to generate file
    :param function generate_func: Function used to generate file
    """
    require(not os.path.exists(file_path), file_path + ' already exists!')
    with open(file_path, 'w') as f:
        f.write(generate_func())
    print('\t{} has been generated in the current working directory.'.format(os.path.basename(file_path)))


def main():
    """
    Computational Genomics Lab, Genomics Institute, UC Santa Cruz
    Toil vg DNA-seq pipeline
    
    DNA-seq fastqs are split, aligned to an indexed vg reference graph, and variant-called using
    the vg toolset.

    General usage:
    Type "toil-vg [toil options] [toil-vg flag arguments] [jobStore] [path to vg file] [path to fastq file]
                  [sample name] [local output directory] [remote input fileStore] [remote output fileStore]'

    Please read the README.md located in the source directory for more documentation

    Structure of vg DNA-Seq Pipeline (per sample)
                  
                  
                       > 3 ---->    > 5 ---->
                      / ..      |  / ..     |
                     /  ..      v /  ..     v
        0 --> 1 --> 2 --> 3 --> 4 --> 5 --> 6 --> 7
                     \  ..      ^ \  ..     ^
                      \ ..      |  \ ..     | 
                       > 3 ---->    > 5 --->

    0 = Upload local input files to remote input fileStore
    1 = Index input vg reference graph
    2 = Shard Reads
    3 = Align reads to reference graph
    4 = Merge read alignments
    5 = Run vg variant calls on chromosome-chunked .gam alignment
    6 = Merge variant call files
    7 = Download output files from remote output fileStore to local output directory
    ================================================================================
    Dependencies
    toil:           pip install toil (version >= 3.5.0a1.dev241)
    toil-lib:       git clone --recursive https://github.com/cmarkello/toil-lib.git ${PWD}/toil-lib/
                    pip install ${PWD}/toil-lib/
    biopython:      pip install biopython (version >= 1.67)
    boto:           pip install boto (OPTIONAL for runs on AWS machines)
    """

    args = parse_args()
    
    # Write out our config file that's necessary for all other subcommands
    if args.command == 'generate-config':
        yaml_config_out = generate_config()
        with open(args.config, 'w') as tgt_config_file:
            tgt_config_file.write(yaml_config_out)
        return

    # Else we merge in our config file args with the command line args for
    # whatever subparser we're in
    require(os.path.exists(args.config), '{} not found Please run '
            '"toil-vg generate-config"'.format(args.config))
    # Parse config
    parsed_config = {x.replace('-', '_'): y for x, y in yaml.load(open(args.config).read()).iteritems()}
    options = argparse.Namespace(**parsed_config)

    # Add in options from the program arguments to the arguments in the config file
    #   program arguments that are also present in the config file will overwrite the
    #   arguments in the config file
    for args_key in args.__dict__:
        # Add in missing program arguments to config option list and
        # overwrite config options with corresponding options that are not None in program arguments
        if (args.__dict__[args_key]) or (args_key not in  options.__dict__.keys()):
            options.__dict__[args_key] = args.__dict__[args_key]
            ## Options sanity checks
            # path_name and path_size lists must be equal in length

    print('Program Argument List: ', args)
    print('Final Options List: ')
    for key in sorted(options.__dict__.keys()):
        print("option {}: {}".format(key, options.__dict__[key]))
        # If no arguments provided, print the full help menu
    if len(sys.argv) == 1:
        parser.print_help()
        sys.exit(1)

    if args.command == 'run':
        pipeline_main(options)
    elif args.command == 'index':
        index_main(options)
    elif args.command == 'map':
        map_main(options)
    elif args.command == 'call':
        call_main(options)
    elif args.command == 'vcfeval':
        vcfeval_main(options)
        
    
def pipeline_main(options):
    
    RealTimeLogger.start_master()

    # make the docker runner
    options.drunner = DockerRunner(
        docker_tool_map = get_docker_tool_map(options))

    # Some file io is dependent on knowing if we're in the pipeline
    # or standalone. Hack this in here for now
    options.tool = 'pipeline'

    # Throw error if something wrong with IOStore string
    IOStore.get(options.out_store)

    # How long did it take to run the entire pipeline, in seconds?
    run_time_pipeline = None

    # Mark when we start the pipeline
    start_time_pipeline = timeit.default_timer()

    with Toil(options) as toil:
        if not toil.options.restart:

            # Upload local files to the remote IO Store
            inputGraphFileID = import_to_store(toil, options, options.vg_graph)
            inputReadsFileID = import_to_store(toil, options, options.sample_reads)
            if options.gcsa_index:
                inputGCSAFileID = import_to_store(toil, options, options.gcsa_index)
                inputLCPFileID = import_to_store(toil, options, options.gcsa_index + ".lcp")
            else:
                inputGCSAFileID = None
                inputLCPFileID = None
            if options.xg_index:
                inputXGFileID = import_to_store(toil, options, options.xg_index)
            else:
                inputXGFileID = None

            # Make a root job
            root_job = Job.wrapJobFn(run_pipeline_index, options, inputGraphFileID,
                                     inputReadsFileID, inputXGFileID, inputGCSAFileID,
                                     inputLCPFileID,
                                     cores=2, memory="5G", disk="2G")

            # Run the job and store
            toil.start(root_job)
        else:
            toil.restart()

    end_time_pipeline = timeit.default_timer()
    run_time_pipeline = end_time_pipeline - start_time_pipeline

    print("All jobs completed successfully. Pipeline took {} seconds.".format(run_time_pipeline))

    RealTimeLogger.stop_master()

if __name__ == "__main__" :
    try:
        main()
    except Exception as e:
        print(e.message, file=sys.stderr)
        sys.exit(1)
<|MERGE_RESOLUTION|>--- conflicted
+++ resolved
@@ -262,11 +262,8 @@
         ##   Each tool is specified as a list where the first element is the docker image URL,
         ##   and the second element indicates if the docker image has an entrypoint or not
         # Optional: Dockerfile to use for vg
-<<<<<<< HEAD
+
         vg-docker: ['quay.io/glennhickey/vg:v1.4.0-1976-g828f17e', True]
-=======
-        vg-docker: ['quay.io/glennhickey/vg:v1.4.0-1951-g94f14be', True]
->>>>>>> ea70a7b7
 
         # Optional: Dockerfile to use for bcftools
         bcftools-docker: ['quay.io/cmarkello/bcftools', False]
