--- conflicted
+++ resolved
@@ -890,20 +890,12 @@
 
     if do_vg_mapping and do_paired and singlepath:
         # run paired end version of all vg inputs if --pe-gams specified
-<<<<<<< HEAD
         for i, indexes in enumerate(index_ids):
-            map_job = job.addChildJobFn(run_mapping, context, fq_names(reads_fastq_paired_for_vg_ids),
-                                        None, None, 'aligned-{}-pe'.format(gam_names[i]),
-                                        False, False, indexes,
-                                        reads_fastq_paired_for_vg_ids,
-=======
-        for i, index_id in enumerate(index_ids):
             interleaved = len(reads_fastq_paired_for_vg_ids) == 1
             map_job = job.addChildJobFn(run_mapping, context, fq_names(reads_fastq_paired_for_vg_ids),
                                         None, None, 'aligned-{}-pe'.format(gam_names[i]),
-                                        interleaved, False, index_id[0], index_id[1], index_id[2],
-                                        None, reads_fastq_paired_for_vg_ids,
->>>>>>> dfe8321a
+                                        interleaved, False, indexes,
+                                        reads_fastq_paired_for_vg_ids,
                                         cores=context.config.misc_cores,
                                         memory=context.config.misc_mem, disk=context.config.misc_disk)
             gam_file_ids.append(map_job.rv(0))
@@ -922,13 +914,8 @@
             for i, indexes in enumerate(index_ids):
                 map_job = job.addChildJobFn(run_mapping, mp_context, fq_names(reads_fastq_paired_for_vg_ids),
                                             None, None, 'aligned-{}-mp-pe'.format(gam_names[i]),
-<<<<<<< HEAD
-                                            False, True, indexes,
+                                            interleaved, True, indexes,
                                             reads_fastq_paired_for_vg_ids,
-=======
-                                            interleaved, True, index_id[0], index_id[1], index_id[2],
-                                            None, reads_fastq_paired_for_vg_ids,
->>>>>>> dfe8321a
                                             cores=mp_context.config.misc_cores,
                                             memory=mp_context.config.misc_mem, disk=mp_context.config.misc_disk)
                 gam_file_ids.append(map_job.rv(0))
