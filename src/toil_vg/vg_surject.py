--- conflicted
+++ resolved
@@ -113,11 +113,7 @@
         bam_chunk_file_ids.append(chunk_surject_job.rv(0))
         bam_chunk_running_times.append(chunk_surject_job.rv(1))
 
-<<<<<<< HEAD
     return child_job.addFollowOnJobFn(run_merge_bams, context, output_name, bam_chunk_file_ids,
-=======
-    return child_job.addFollowOnJobFn(run_merge_bams, context, output_name, bam_chunk_file_ids, paths,
->>>>>>> 2940a3f3
                                       cores=context.config.misc_cores,
                                       memory=context.config.misc_mem, disk=context.config.misc_disk).rv()
 
@@ -187,19 +183,11 @@
         
     return [context.write_intermediate_file(job, output_file)], run_time
 
-<<<<<<< HEAD
-
 def run_merge_bams(job, context, output_name, bam_chunk_file_ids):
     """
     Merge together bams.
     
     Takes a list of lists of BAM file IDs to merge.
-=======
-def run_merge_bams(job, context, sample_name, bam_chunk_file_ids, paths):
-    """
-    Merge together bams, doing each chromosome in parallel
-    Returns the merged GAMs as a list, one per chromosome
->>>>>>> 2940a3f3
     """
     
     if id_ranges_file_id is not None:
@@ -211,15 +199,11 @@
         # name
         chroms = ["default"]
     
-<<<<<<< HEAD
     requeue_promise = ensure_disk(job, run_merge_bams, [context, output_name, bam_chunk_file_ids], {},
         flat_ids, factor=2)
     if requeue_promise is not None:
         # We requeued ourselves with more disk to accomodate our inputs
         return requeue_promise
-=======
-    chr_bam_ids = []
->>>>>>> 2940a3f3
     
     for i, chr in enumerate(chroms):
         shard_ids = [bam_chunk_file_ids[j][i] for j in range(len(bam_chunk_file_ids))]
